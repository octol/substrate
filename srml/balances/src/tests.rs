// Copyright 2017-2019 Parity Technologies (UK) Ltd.
// This file is part of Substrate.

// Substrate is free software: you can redistribute it and/or modify
// it under the terms of the GNU General Public License as published by
// the Free Software Foundation, either version 3 of the License, or
// (at your option) any later version.

// Substrate is distributed in the hope that it will be useful,
// but WITHOUT ANY WARRANTY; without even the implied warranty of
// MERCHANTABILITY or FITNESS FOR A PARTICULAR PURPOSE.  See the
// GNU General Public License for more details.

// You should have received a copy of the GNU General Public License
// along with Substrate.  If not, see <http://www.gnu.org/licenses/>.

//! Tests for the module.

#![cfg(test)]

use super::*;
use mock::{Balances, ExtBuilder, Runtime, System};
use runtime_io::with_externalities;
use srml_support::{
	assert_noop, assert_ok, assert_err,
	traits::{LockableCurrency, LockIdentifier, WithdrawReason, WithdrawReasons,
	Currency, ReservableCurrency}
};

const ID_1: LockIdentifier = *b"1       ";
const ID_2: LockIdentifier = *b"2       ";
const ID_3: LockIdentifier = *b"3       ";

#[test]
fn basic_locking_should_work() {
	with_externalities(&mut ExtBuilder::default().existential_deposit(1).monied(true).build(), || {
		assert_eq!(Balances::free_balance(&1), 10);
		Balances::set_lock(ID_1, &1, 9, u64::max_value(), WithdrawReasons::all());
		assert_noop!(
			<Balances as Currency<_>>::transfer(&1, &2, 5),
			"account liquidity restrictions prevent withdrawal"
		);
	});
}

#[test]
fn partial_locking_should_work() {
	with_externalities(&mut ExtBuilder::default().existential_deposit(1).monied(true).build(), || {
		Balances::set_lock(ID_1, &1, 5, u64::max_value(), WithdrawReasons::all());
		assert_ok!(<Balances as Currency<_>>::transfer(&1, &2, 1));
	});
}

#[test]
fn lock_removal_should_work() {
	with_externalities(&mut ExtBuilder::default().existential_deposit(1).monied(true).build(), || {
		Balances::set_lock(ID_1, &1, u64::max_value(), u64::max_value(), WithdrawReasons::all());
		Balances::remove_lock(ID_1, &1);
		assert_ok!(<Balances as Currency<_>>::transfer(&1, &2, 1));
	});
}

#[test]
fn lock_replacement_should_work() {
	with_externalities(&mut ExtBuilder::default().existential_deposit(1).monied(true).build(), || {
		Balances::set_lock(ID_1, &1, u64::max_value(), u64::max_value(), WithdrawReasons::all());
		Balances::set_lock(ID_1, &1, 5, u64::max_value(), WithdrawReasons::all());
		assert_ok!(<Balances as Currency<_>>::transfer(&1, &2, 1));
	});
}

#[test]
fn double_locking_should_work() {
	with_externalities(&mut ExtBuilder::default().existential_deposit(1).monied(true).build(), || {
		Balances::set_lock(ID_1, &1, 5, u64::max_value(), WithdrawReasons::all());
		Balances::set_lock(ID_2, &1, 5, u64::max_value(), WithdrawReasons::all());
		assert_ok!(<Balances as Currency<_>>::transfer(&1, &2, 1));
	});
}

#[test]
fn combination_locking_should_work() {
	with_externalities(&mut ExtBuilder::default().existential_deposit(1).monied(true).build(), || {
		Balances::set_lock(ID_1, &1, u64::max_value(), 0, WithdrawReasons::none());
		Balances::set_lock(ID_2, &1, 0, u64::max_value(), WithdrawReasons::none());
		Balances::set_lock(ID_3, &1, 0, 0, WithdrawReasons::all());
		assert_ok!(<Balances as Currency<_>>::transfer(&1, &2, 1));
	});
}

#[test]
fn lock_value_extension_should_work() {
	with_externalities(&mut ExtBuilder::default().existential_deposit(1).monied(true).build(), || {
		Balances::set_lock(ID_1, &1, 5, u64::max_value(), WithdrawReasons::all());
		assert_noop!(
			<Balances as Currency<_>>::transfer(&1, &2, 6),
			"account liquidity restrictions prevent withdrawal"
		);
		Balances::extend_lock(ID_1, &1, 2, u64::max_value(), WithdrawReasons::all());
		assert_noop!(
			<Balances as Currency<_>>::transfer(&1, &2, 6),
			"account liquidity restrictions prevent withdrawal"
		);
		Balances::extend_lock(ID_1, &1, 8, u64::max_value(), WithdrawReasons::all());
		assert_noop!(
			<Balances as Currency<_>>::transfer(&1, &2, 3),
			"account liquidity restrictions prevent withdrawal"
		);
	});
}

#[test]
fn lock_reasons_should_work() {
<<<<<<< HEAD
	with_externalities(&mut ExtBuilder::default().existential_deposit(1).monied(true).transaction_fees(0, 1).build(), || {
		Balances::set_lock(ID_1, &1, 10, u64::max_value(), WithdrawReason::Transfer.into());
		assert_noop!(
			<Balances as Currency<_>>::transfer(&1, &2, 1),
			"account liquidity restrictions prevent withdrawal"
		);
		assert_ok!(<Balances as ReservableCurrency<_>>::reserve(&1, 1));
		// NOTE: this causes a fee payment.
		assert!(<TakeFees<Runtime> as SignedExtension>::validate(&TakeFees::from(1), &1, 1).is_ok());

		Balances::set_lock(ID_1, &1, 10, u64::max_value(), WithdrawReason::Reserve.into());
		assert_ok!(<Balances as Currency<_>>::transfer(&1, &2, 1));
		assert_noop!(
			<Balances as ReservableCurrency<_>>::reserve(&1, 1),
			"account liquidity restrictions prevent withdrawal"
		);
		assert!(<TakeFees<Runtime> as SignedExtension>::validate(&TakeFees::from(1), &1, 1).is_ok());

		Balances::set_lock(ID_1, &1, 10, u64::max_value(), WithdrawReason::TransactionPayment.into());
		assert_ok!(<Balances as Currency<_>>::transfer(&1, &2, 1));
		assert_ok!(<Balances as ReservableCurrency<_>>::reserve(&1, 1));
		assert!(<TakeFees<Runtime> as SignedExtension>::validate(&TakeFees::from(1), &1, 1).is_err());
	});
=======
	with_externalities(
		&mut ExtBuilder::default()
			.existential_deposit(1)
			.monied(true).transaction_fees(0, 1)
			.build(),
		|| {
			Balances::set_lock(ID_1, &1, 10, u64::max_value(), WithdrawReason::Transfer.into());
			assert_noop!(
				<Balances as Currency<_>>::transfer(&1, &2, 1),
				"account liquidity restrictions prevent withdrawal"
			);
			assert_ok!(<Balances as ReservableCurrency<_>>::reserve(&1, 1));
			assert_ok!(<Balances as MakePayment<_>>::make_payment(&1, 1));

			Balances::set_lock(ID_1, &1, 10, u64::max_value(), WithdrawReason::Reserve.into());
			assert_ok!(<Balances as Currency<_>>::transfer(&1, &2, 1));
			assert_noop!(
				<Balances as ReservableCurrency<_>>::reserve(&1, 1),
				"account liquidity restrictions prevent withdrawal"
			);
			assert_ok!(<Balances as MakePayment<_>>::make_payment(&1, 1));

			Balances::set_lock(ID_1, &1, 10, u64::max_value(), WithdrawReason::TransactionPayment.into());
			assert_ok!(<Balances as Currency<_>>::transfer(&1, &2, 1));
			assert_ok!(<Balances as ReservableCurrency<_>>::reserve(&1, 1));
			assert_noop!(
				<Balances as MakePayment<_>>::make_payment(&1, 1),
				"account liquidity restrictions prevent withdrawal"
			);
		}
	);
>>>>>>> f7489f0e
}

#[test]
fn lock_block_number_should_work() {
	with_externalities(&mut ExtBuilder::default().existential_deposit(1).monied(true).build(), || {
		Balances::set_lock(ID_1, &1, 10, 2, WithdrawReasons::all());
		assert_noop!(
			<Balances as Currency<_>>::transfer(&1, &2, 1),
			"account liquidity restrictions prevent withdrawal"
		);

		System::set_block_number(2);
		assert_ok!(<Balances as Currency<_>>::transfer(&1, &2, 1));
	});
}

#[test]
fn lock_block_number_extension_should_work() {
	with_externalities(&mut ExtBuilder::default().existential_deposit(1).monied(true).build(), || {
		Balances::set_lock(ID_1, &1, 10, 2, WithdrawReasons::all());
		assert_noop!(
			<Balances as Currency<_>>::transfer(&1, &2, 6),
			"account liquidity restrictions prevent withdrawal"
		);
		Balances::extend_lock(ID_1, &1, 10, 1, WithdrawReasons::all());
		assert_noop!(
			<Balances as Currency<_>>::transfer(&1, &2, 6),
			"account liquidity restrictions prevent withdrawal"
		);
		System::set_block_number(2);
		Balances::extend_lock(ID_1, &1, 10, 8, WithdrawReasons::all());
		assert_noop!(
			<Balances as Currency<_>>::transfer(&1, &2, 3),
			"account liquidity restrictions prevent withdrawal"
		);
	});
}

#[test]
fn lock_reasons_extension_should_work() {
	with_externalities(&mut ExtBuilder::default().existential_deposit(1).monied(true).build(), || {
		Balances::set_lock(ID_1, &1, 10, 10, WithdrawReason::Transfer.into());
		assert_noop!(
			<Balances as Currency<_>>::transfer(&1, &2, 6),
			"account liquidity restrictions prevent withdrawal"
		);
		Balances::extend_lock(ID_1, &1, 10, 10, WithdrawReasons::none());
		assert_noop!(
			<Balances as Currency<_>>::transfer(&1, &2, 6),
			"account liquidity restrictions prevent withdrawal"
		);
		Balances::extend_lock(ID_1, &1, 10, 10, WithdrawReason::Reserve.into());
		assert_noop!(
			<Balances as Currency<_>>::transfer(&1, &2, 6),
			"account liquidity restrictions prevent withdrawal"
		);
	});
}

#[test]
fn default_indexing_on_new_accounts_should_not_work2() {
	with_externalities(
		&mut ExtBuilder::default()
			.existential_deposit(10)
			.creation_fee(50)
			.monied(true)
			.build(),
		|| {

			assert_eq!(Balances::is_dead_account(&5), true); // account 5 should not exist
			// ext_deposit is 10, value is 9, not satisfies for ext_deposit
			assert_noop!(
				Balances::transfer(Some(1).into(), 5, 9),
				"value too low to create account"
			);
			assert_eq!(Balances::is_dead_account(&5), true); // account 5 should not exist
			assert_eq!(Balances::free_balance(&1), 100);
		},
	);
}

#[test]
fn reserved_balance_should_prevent_reclaim_count() {
	with_externalities(
		&mut ExtBuilder::default()
			.existential_deposit(256 * 1)
			.monied(true)
			.build(),
		|| {
			System::inc_account_nonce(&2);
			assert_eq!(Balances::is_dead_account(&2), false);
			assert_eq!(Balances::is_dead_account(&5), true);
			assert_eq!(Balances::total_balance(&2), 256 * 20);

			assert_ok!(Balances::reserve(&2, 256 * 19 + 1)); // account 2 becomes mostly reserved
			assert_eq!(Balances::free_balance(&2), 0); // "free" account deleted."
			assert_eq!(Balances::total_balance(&2), 256 * 19 + 1); // reserve still exists.
			assert_eq!(Balances::is_dead_account(&2), false);
			assert_eq!(System::account_nonce(&2), 1);

			// account 4 tries to take index 1 for account 5.
			assert_ok!(Balances::transfer(Some(4).into(), 5, 256 * 1 + 0x69));
			assert_eq!(Balances::total_balance(&5), 256 * 1 + 0x69);
			assert_eq!(Balances::is_dead_account(&5), false);

			assert!(Balances::slash(&2, 256 * 18 + 2).1.is_zero()); // account 2 gets slashed
			// "reserve" account reduced to 255 (below ED) so account deleted
			assert_eq!(Balances::total_balance(&2), 0);
			assert_eq!(System::account_nonce(&2), 0);	// nonce zero
			assert_eq!(Balances::is_dead_account(&2), true);

			// account 4 tries to take index 1 again for account 6.
			assert_ok!(Balances::transfer(Some(4).into(), 6, 256 * 1 + 0x69));
			assert_eq!(Balances::total_balance(&6), 256 * 1 + 0x69);
			assert_eq!(Balances::is_dead_account(&6), false);
		},
	);
}


#[test]
fn reward_should_work() {
	with_externalities(&mut ExtBuilder::default().monied(true).build(), || {
		assert_eq!(Balances::total_balance(&1), 10);
		assert_ok!(Balances::deposit_into_existing(&1, 10).map(drop));
		assert_eq!(Balances::total_balance(&1), 20);
		assert_eq!(<TotalIssuance<Runtime>>::get(), 120);
	});
}

#[test]
fn dust_account_removal_should_work() {
	with_externalities(
		&mut ExtBuilder::default()
			.existential_deposit(100)
			.monied(true)
			.build(),
		|| {
			System::inc_account_nonce(&2);
			assert_eq!(System::account_nonce(&2), 1);
			assert_eq!(Balances::total_balance(&2), 2000);

			assert_ok!(Balances::transfer(Some(2).into(), 5, 1901)); // index 1 (account 2) becomes zombie
			assert_eq!(Balances::total_balance(&2), 0);
			assert_eq!(Balances::total_balance(&5), 1901);
			assert_eq!(System::account_nonce(&2), 0);
		},
	);
}

#[test]
fn dust_account_removal_should_work2() {
	with_externalities(
		&mut ExtBuilder::default()
			.existential_deposit(100)
			.creation_fee(50)
			.monied(true)
			.build(),
		|| {
			System::inc_account_nonce(&2);
			assert_eq!(System::account_nonce(&2), 1);
			assert_eq!(Balances::total_balance(&2), 2000);
			// index 1 (account 2) becomes zombie for 256*10 + 50(fee) < 256 * 10 (ext_deposit)
			assert_ok!(Balances::transfer(Some(2).into(), 5, 1851));
			assert_eq!(Balances::total_balance(&2), 0);
			assert_eq!(Balances::total_balance(&5), 1851);
			assert_eq!(System::account_nonce(&2), 0);
		},
	);
}

#[test]
fn balance_works() {
	with_externalities(&mut ExtBuilder::default().build(), || {
		let _ = Balances::deposit_creating(&1, 42);
		assert_eq!(Balances::free_balance(&1), 42);
		assert_eq!(Balances::reserved_balance(&1), 0);
		assert_eq!(Balances::total_balance(&1), 42);
		assert_eq!(Balances::free_balance(&2), 0);
		assert_eq!(Balances::reserved_balance(&2), 0);
		assert_eq!(Balances::total_balance(&2), 0);
	});
}

#[test]
fn balance_transfer_works() {
	with_externalities(&mut ExtBuilder::default().build(), || {
		let _ = Balances::deposit_creating(&1, 111);
		assert_ok!(Balances::transfer(Some(1).into(), 2, 69));
		assert_eq!(Balances::total_balance(&1), 42);
		assert_eq!(Balances::total_balance(&2), 69);
	});
}

#[test]
fn reserving_balance_should_work() {
	with_externalities(&mut ExtBuilder::default().build(), || {
		let _ = Balances::deposit_creating(&1, 111);

		assert_eq!(Balances::total_balance(&1), 111);
		assert_eq!(Balances::free_balance(&1), 111);
		assert_eq!(Balances::reserved_balance(&1), 0);

		assert_ok!(Balances::reserve(&1, 69));

		assert_eq!(Balances::total_balance(&1), 111);
		assert_eq!(Balances::free_balance(&1), 42);
		assert_eq!(Balances::reserved_balance(&1), 69);
	});
}

#[test]
fn balance_transfer_when_reserved_should_not_work() {
	with_externalities(&mut ExtBuilder::default().build(), || {
		let _ = Balances::deposit_creating(&1, 111);
		assert_ok!(Balances::reserve(&1, 69));
		assert_noop!(Balances::transfer(Some(1).into(), 2, 69), "balance too low to send value");
	});
}

#[test]
fn deducting_balance_should_work() {
	with_externalities(&mut ExtBuilder::default().build(), || {
		let _ = Balances::deposit_creating(&1, 111);
		assert_ok!(Balances::reserve(&1, 69));
		assert_eq!(Balances::free_balance(&1), 42);
	});
}

#[test]
fn refunding_balance_should_work() {
	with_externalities(&mut ExtBuilder::default().build(), || {
		let _ = Balances::deposit_creating(&1, 42);
		Balances::set_reserved_balance(&1, 69);
		Balances::unreserve(&1, 69);
		assert_eq!(Balances::free_balance(&1), 111);
		assert_eq!(Balances::reserved_balance(&1), 0);
	});
}

#[test]
fn slashing_balance_should_work() {
	with_externalities(&mut ExtBuilder::default().build(), || {
		let _ = Balances::deposit_creating(&1, 111);
		assert_ok!(Balances::reserve(&1, 69));
		assert!(Balances::slash(&1, 69).1.is_zero());
		assert_eq!(Balances::free_balance(&1), 0);
		assert_eq!(Balances::reserved_balance(&1), 42);
		assert_eq!(<TotalIssuance<Runtime>>::get(), 42);
	});
}

#[test]
fn slashing_incomplete_balance_should_work() {
	with_externalities(&mut ExtBuilder::default().build(), || {
		let _ = Balances::deposit_creating(&1, 42);
		assert_ok!(Balances::reserve(&1, 21));
		assert_eq!(Balances::slash(&1, 69).1, 27);
		assert_eq!(Balances::free_balance(&1), 0);
		assert_eq!(Balances::reserved_balance(&1), 0);
		assert_eq!(<TotalIssuance<Runtime>>::get(), 0);
	});
}

#[test]
fn unreserving_balance_should_work() {
	with_externalities(&mut ExtBuilder::default().build(), || {
		let _ = Balances::deposit_creating(&1, 111);
		assert_ok!(Balances::reserve(&1, 111));
		Balances::unreserve(&1, 42);
		assert_eq!(Balances::reserved_balance(&1), 69);
		assert_eq!(Balances::free_balance(&1), 42);
	});
}

#[test]
fn slashing_reserved_balance_should_work() {
	with_externalities(&mut ExtBuilder::default().build(), || {
		let _ = Balances::deposit_creating(&1, 111);
		assert_ok!(Balances::reserve(&1, 111));
		assert_eq!(Balances::slash_reserved(&1, 42).1, 0);
		assert_eq!(Balances::reserved_balance(&1), 69);
		assert_eq!(Balances::free_balance(&1), 0);
		assert_eq!(<TotalIssuance<Runtime>>::get(), 69);
	});
}

#[test]
fn slashing_incomplete_reserved_balance_should_work() {
	with_externalities(&mut ExtBuilder::default().build(), || {
		let _ = Balances::deposit_creating(&1, 111);
		assert_ok!(Balances::reserve(&1, 42));
		assert_eq!(Balances::slash_reserved(&1, 69).1, 27);
		assert_eq!(Balances::free_balance(&1), 69);
		assert_eq!(Balances::reserved_balance(&1), 0);
		assert_eq!(<TotalIssuance<Runtime>>::get(), 69);
	});
}

#[test]
fn transferring_reserved_balance_should_work() {
	with_externalities(&mut ExtBuilder::default().build(), || {
		let _ = Balances::deposit_creating(&1, 110);
		let _ = Balances::deposit_creating(&2, 1);
		assert_ok!(Balances::reserve(&1, 110));
		assert_ok!(Balances::repatriate_reserved(&1, &2, 41), 0);
		assert_eq!(Balances::reserved_balance(&1), 69);
		assert_eq!(Balances::free_balance(&1), 0);
		assert_eq!(Balances::reserved_balance(&2), 0);
		assert_eq!(Balances::free_balance(&2), 42);
	});
}

#[test]
fn transferring_reserved_balance_to_nonexistent_should_fail() {
	with_externalities(&mut ExtBuilder::default().build(), || {
		let _ = Balances::deposit_creating(&1, 111);
		assert_ok!(Balances::reserve(&1, 111));
		assert_noop!(Balances::repatriate_reserved(&1, &2, 42), "beneficiary account must pre-exist");
	});
}

#[test]
fn transferring_incomplete_reserved_balance_should_work() {
	with_externalities(&mut ExtBuilder::default().build(), || {
		let _ = Balances::deposit_creating(&1, 110);
		let _ = Balances::deposit_creating(&2, 1);
		assert_ok!(Balances::reserve(&1, 41));
		assert_ok!(Balances::repatriate_reserved(&1, &2, 69), 28);
		assert_eq!(Balances::reserved_balance(&1), 0);
		assert_eq!(Balances::free_balance(&1), 69);
		assert_eq!(Balances::reserved_balance(&2), 0);
		assert_eq!(Balances::free_balance(&2), 42);
	});
}

#[test]
fn transferring_too_high_value_should_not_panic() {
	with_externalities(&mut ExtBuilder::default().build(), || {
		<FreeBalance<Runtime>>::insert(1, u64::max_value());
		<FreeBalance<Runtime>>::insert(2, 1);

		assert_err!(
			Balances::transfer(Some(1).into(), 2, u64::max_value()),
			"destination balance too high to receive value"
		);

		assert_eq!(Balances::free_balance(&1), u64::max_value());
		assert_eq!(Balances::free_balance(&2), 1);
	});
}

#[test]
fn account_create_on_free_too_low_with_other() {
	with_externalities(
		&mut ExtBuilder::default().existential_deposit(100).build(),
		|| {
			let _ = Balances::deposit_creating(&1, 100);
			assert_eq!(<TotalIssuance<Runtime>>::get(), 100);

			// No-op.
			let _ = Balances::deposit_creating(&2, 50);
			assert_eq!(Balances::free_balance(&2), 0);
			assert_eq!(<TotalIssuance<Runtime>>::get(), 100);
		}
	)
}


#[test]
fn account_create_on_free_too_low() {
	with_externalities(
		&mut ExtBuilder::default().existential_deposit(100).build(),
		|| {
			// No-op.
			let _ = Balances::deposit_creating(&2, 50);
			assert_eq!(Balances::free_balance(&2), 0);
			assert_eq!(<TotalIssuance<Runtime>>::get(), 0);
		}
	)
}

#[test]
fn account_removal_on_free_too_low() {
	with_externalities(
		&mut ExtBuilder::default().existential_deposit(100).build(),
		|| {
			assert_eq!(<TotalIssuance<Runtime>>::get(), 0);

			// Setup two accounts with free balance above the existential threshold.
			let _ = Balances::deposit_creating(&1, 110);
			let _ = Balances::deposit_creating(&2, 110);

			assert_eq!(Balances::free_balance(&1), 110);
			assert_eq!(Balances::free_balance(&2), 110);
			assert_eq!(<TotalIssuance<Runtime>>::get(), 220);

			// Transfer funds from account 1 of such amount that after this transfer
			// the balance of account 1 will be below the existential threshold.
			// This should lead to the removal of all balance of this account.
			assert_ok!(Balances::transfer(Some(1).into(), 2, 20));

			// Verify free balance removal of account 1.
			assert_eq!(Balances::free_balance(&1), 0);
			assert_eq!(Balances::free_balance(&2), 130);

			// Verify that TotalIssuance tracks balance removal when free balance is too low.
			assert_eq!(<TotalIssuance<Runtime>>::get(), 130);
		},
	);
}

#[test]
fn transfer_overflow_isnt_exploitable() {
	with_externalities(
		&mut ExtBuilder::default().creation_fee(50).build(),
		|| {
			// Craft a value that will overflow if summed with `creation_fee`.
			let evil_value = u64::max_value() - 49;

			assert_err!(
				Balances::transfer(Some(1).into(), 5, evil_value),
				"got overflow after adding a fee to value"
			);
		}
	);
}

#[test]
fn check_vesting_status() {
		with_externalities(
		&mut ExtBuilder::default()
			.existential_deposit(256)
			.monied(true)
			.vesting(true)
			.build(),
		|| {
			assert_eq!(System::block_number(), 1);
			let user1_free_balance = Balances::free_balance(&1);
			let user2_free_balance = Balances::free_balance(&2);
			let user12_free_balance = Balances::free_balance(&12);
			assert_eq!(user1_free_balance, 256 * 10); // Account 1 has free balance
			assert_eq!(user2_free_balance, 256 * 20); // Account 2 has free balance
			assert_eq!(user12_free_balance, 256 * 10); // Account 12 has free balance
			let user1_vesting_schedule = VestingSchedule {
				locked: 256 * 5,
				per_block: 128, // Vesting over 10 blocks
				starting_block: 0,
			};
			let user2_vesting_schedule = VestingSchedule {
				locked: 256 * 20,
				per_block: 256, // Vesting over 20 blocks
				starting_block: 10,
			};
			let user12_vesting_schedule = VestingSchedule {
				locked: 256 * 5,
				per_block: 64, // Vesting over 20 blocks
				starting_block: 10,
			};
			assert_eq!(Balances::vesting(&1), Some(user1_vesting_schedule)); // Account 1 has a vesting schedule
			assert_eq!(Balances::vesting(&2), Some(user2_vesting_schedule)); // Account 2 has a vesting schedule
			assert_eq!(Balances::vesting(&12), Some(user12_vesting_schedule)); // Account 12 has a vesting schedule

			// Account 1 has only 128 units vested from their illiquid 256 * 5 units at block 1
			assert_eq!(Balances::vesting_balance(&1), 128 * 9);
			// Account 2 has their full balance locked
			assert_eq!(Balances::vesting_balance(&2), user2_free_balance);
			// Account 12 has only their illiquid funds locked
			assert_eq!(Balances::vesting_balance(&12), user12_free_balance - 256 * 5);

			System::set_block_number(10);
			assert_eq!(System::block_number(), 10);

			// Account 1 has fully vested by block 10
			assert_eq!(Balances::vesting_balance(&1), 0); 
			// Account 2 has started vesting by block 10
			assert_eq!(Balances::vesting_balance(&2), user2_free_balance);
			// Account 12 has started vesting by block 10
			assert_eq!(Balances::vesting_balance(&12), user12_free_balance - 256 * 5);

			System::set_block_number(30);
			assert_eq!(System::block_number(), 30);

			assert_eq!(Balances::vesting_balance(&1), 0); // Account 1 is still fully vested, and not negative
			assert_eq!(Balances::vesting_balance(&2), 0); // Account 2 has fully vested by block 30
			assert_eq!(Balances::vesting_balance(&12), 0); // Account 2 has fully vested by block 30

		}
	);
}

#[test]
fn unvested_balance_should_not_transfer() {
	with_externalities(
		&mut ExtBuilder::default()
			.existential_deposit(10)
			.monied(true)
			.vesting(true)
			.build(),
		|| {
			assert_eq!(System::block_number(), 1);
			let user1_free_balance = Balances::free_balance(&1);
			assert_eq!(user1_free_balance, 100); // Account 1 has free balance
			// Account 1 has only 5 units vested at block 1 (plus 50 unvested)
			assert_eq!(Balances::vesting_balance(&1), 45);
			assert_noop!(
				Balances::transfer(Some(1).into(), 2, 56),
				"vesting balance too high to send value"
			); // Account 1 cannot send more than vested amount
		}
	);
}

#[test]
fn vested_balance_should_transfer() {
	with_externalities(
		&mut ExtBuilder::default()
			.existential_deposit(10)
			.monied(true)
			.vesting(true)
			.build(),
		|| {
			assert_eq!(System::block_number(), 1);
			let user1_free_balance = Balances::free_balance(&1);
			assert_eq!(user1_free_balance, 100); // Account 1 has free balance
			// Account 1 has only 5 units vested at block 1 (plus 50 unvested)
			assert_eq!(Balances::vesting_balance(&1), 45);
			assert_ok!(Balances::transfer(Some(1).into(), 2, 55));
		}
	);
}

#[test]
fn extra_balance_should_transfer() {
	with_externalities(
		&mut ExtBuilder::default()
			.existential_deposit(10)
			.monied(true)
			.vesting(true)
			.build(),
		|| {
			assert_eq!(System::block_number(), 1);
			assert_ok!(Balances::transfer(Some(3).into(), 1, 100));
			assert_ok!(Balances::transfer(Some(3).into(), 2, 100));

			let user1_free_balance = Balances::free_balance(&1);
			assert_eq!(user1_free_balance, 200); // Account 1 has 100 more free balance than normal

			let user2_free_balance = Balances::free_balance(&2);
			assert_eq!(user2_free_balance, 300); // Account 2 has 100 more free balance than normal

			// Account 1 has only 5 units vested at block 1 (plus 150 unvested)
			assert_eq!(Balances::vesting_balance(&1), 45);
			assert_ok!(Balances::transfer(Some(1).into(), 3, 155)); // Account 1 can send extra units gained

			// Account 2 has no units vested at block 1, but gained 100
			assert_eq!(Balances::vesting_balance(&2), 200);
			assert_ok!(Balances::transfer(Some(2).into(), 3, 100)); // Account 2 can send extra units gained
		}
	);
}

#[test]
fn liquid_funds_should_transfer_with_delayed_vesting() {
		with_externalities(
		&mut ExtBuilder::default()
			.existential_deposit(256)
			.monied(true)
			.vesting(true)
			.build(),
		|| {
			assert_eq!(System::block_number(), 1);
			let user12_free_balance = Balances::free_balance(&12);

			assert_eq!(user12_free_balance, 2560); // Account 12 has free balance
			// Account 12 has liquid funds
			assert_eq!(Balances::vesting_balance(&12), user12_free_balance - 256 * 5);

			// Account 12 has delayed vesting
			let user12_vesting_schedule = VestingSchedule {
				locked: 256 * 5,
				per_block: 64, // Vesting over 20 blocks
				starting_block: 10,
			};
			assert_eq!(Balances::vesting(&12), Some(user12_vesting_schedule));

			// Account 12 can still send liquid funds
			assert_ok!(Balances::transfer(Some(12).into(), 3, 256 * 5));
		}
	);
}

#[test]
fn signed_extension_take_fees_work() {
	with_externalities(
		&mut ExtBuilder::default()
			.existential_deposit(10)
			.transaction_fees(10, 1)
			.monied(true)
			.build(),
		|| {
			assert!(TakeFees::<Runtime>::from(0).validate(&1, 10).is_ok());
			assert_eq!(Balances::free_balance(&1), 100 - 20);
			assert!(TakeFees::<Runtime>::from(5 /* tipped */).validate(&1, 10).is_ok());
			assert_eq!(Balances::free_balance(&1), 100 - 20 - 25);
		}
	);
}<|MERGE_RESOLUTION|>--- conflicted
+++ resolved
@@ -111,31 +111,6 @@
 
 #[test]
 fn lock_reasons_should_work() {
-<<<<<<< HEAD
-	with_externalities(&mut ExtBuilder::default().existential_deposit(1).monied(true).transaction_fees(0, 1).build(), || {
-		Balances::set_lock(ID_1, &1, 10, u64::max_value(), WithdrawReason::Transfer.into());
-		assert_noop!(
-			<Balances as Currency<_>>::transfer(&1, &2, 1),
-			"account liquidity restrictions prevent withdrawal"
-		);
-		assert_ok!(<Balances as ReservableCurrency<_>>::reserve(&1, 1));
-		// NOTE: this causes a fee payment.
-		assert!(<TakeFees<Runtime> as SignedExtension>::validate(&TakeFees::from(1), &1, 1).is_ok());
-
-		Balances::set_lock(ID_1, &1, 10, u64::max_value(), WithdrawReason::Reserve.into());
-		assert_ok!(<Balances as Currency<_>>::transfer(&1, &2, 1));
-		assert_noop!(
-			<Balances as ReservableCurrency<_>>::reserve(&1, 1),
-			"account liquidity restrictions prevent withdrawal"
-		);
-		assert!(<TakeFees<Runtime> as SignedExtension>::validate(&TakeFees::from(1), &1, 1).is_ok());
-
-		Balances::set_lock(ID_1, &1, 10, u64::max_value(), WithdrawReason::TransactionPayment.into());
-		assert_ok!(<Balances as Currency<_>>::transfer(&1, &2, 1));
-		assert_ok!(<Balances as ReservableCurrency<_>>::reserve(&1, 1));
-		assert!(<TakeFees<Runtime> as SignedExtension>::validate(&TakeFees::from(1), &1, 1).is_err());
-	});
-=======
 	with_externalities(
 		&mut ExtBuilder::default()
 			.existential_deposit(1)
@@ -148,7 +123,8 @@
 				"account liquidity restrictions prevent withdrawal"
 			);
 			assert_ok!(<Balances as ReservableCurrency<_>>::reserve(&1, 1));
-			assert_ok!(<Balances as MakePayment<_>>::make_payment(&1, 1));
+			// NOTE: this causes a fee payment.
+			assert!(<TakeFees<Runtime> as SignedExtension>::validate(&TakeFees::from(1), &1, 1).is_ok());
 
 			Balances::set_lock(ID_1, &1, 10, u64::max_value(), WithdrawReason::Reserve.into());
 			assert_ok!(<Balances as Currency<_>>::transfer(&1, &2, 1));
@@ -156,18 +132,14 @@
 				<Balances as ReservableCurrency<_>>::reserve(&1, 1),
 				"account liquidity restrictions prevent withdrawal"
 			);
-			assert_ok!(<Balances as MakePayment<_>>::make_payment(&1, 1));
+			assert!(<TakeFees<Runtime> as SignedExtension>::validate(&TakeFees::from(1), &1, 1).is_ok());
 
 			Balances::set_lock(ID_1, &1, 10, u64::max_value(), WithdrawReason::TransactionPayment.into());
 			assert_ok!(<Balances as Currency<_>>::transfer(&1, &2, 1));
 			assert_ok!(<Balances as ReservableCurrency<_>>::reserve(&1, 1));
-			assert_noop!(
-				<Balances as MakePayment<_>>::make_payment(&1, 1),
-				"account liquidity restrictions prevent withdrawal"
-			);
-		}
-	);
->>>>>>> f7489f0e
+			assert!(<TakeFees<Runtime> as SignedExtension>::validate(&TakeFees::from(1), &1, 1).is_err());
+		}
+	);
 }
 
 #[test]
@@ -642,7 +614,7 @@
 			assert_eq!(System::block_number(), 10);
 
 			// Account 1 has fully vested by block 10
-			assert_eq!(Balances::vesting_balance(&1), 0); 
+			assert_eq!(Balances::vesting_balance(&1), 0);
 			// Account 2 has started vesting by block 10
 			assert_eq!(Balances::vesting_balance(&2), user2_free_balance);
 			// Account 12 has started vesting by block 10
