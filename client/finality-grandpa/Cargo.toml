[package]
name = "sc-finality-grandpa"
version = "2.0.0"
authors = ["Parity Technologies <admin@parity.io>"]
edition = "2018"

[dependencies]
fork-tree = { path = "../../utils/fork-tree" }
futures = "0.1.29"
futures03 = { package = "futures", version = "0.3.1", features = ["compat"] }
futures-timer = "2.0.2"
log = "0.4.8"
parking_lot = "0.9.0"
<<<<<<< HEAD
tokio-executor = "0.1.8"
wasm-timer = "0.1"
=======
>>>>>>> e73aac30
rand = "0.7.2"
codec = { package = "parity-scale-codec", version = "1.0.0", features = ["derive"] }
sp-runtime = {  path = "../../primitives/runtime" }
consensus_common = { package = "sp-consensus", path = "../../primitives/consensus/common" }
primitives = { package = "sp-core",  path = "../../primitives/core" }
sc-telemetry = { path = "../telemetry" }
keystore = { package = "sc-keystore", path = "../keystore" }
serde_json = "1.0.41"
client-api = { package = "sc-client-api", path = "../api" }
client = { package = "sc-client", path = "../" }
inherents = { package = "sp-inherents", path = "../../primitives/inherents" }
sp-blockchain = { path = "../../primitives/blockchain" }
network = { package = "sc-network", path = "../network" }
network-gossip = { package = "sc-network-gossip", path = "../network-gossip" }
sp-finality-tracker = { path = "../../primitives/finality-tracker" }
fg_primitives = { package = "sp-finality-grandpa", path = "../../primitives/finality-grandpa" }
grandpa = { package = "finality-grandpa", version = "0.10.1", features = ["derive-codec"] }

[dev-dependencies]
grandpa = { package = "finality-grandpa", version = "0.10.1", features = ["derive-codec", "test-helpers"] }
network = { package = "sc-network", path = "../network" }
sc-network-test = { path = "../network/test" }
keyring = { package = "sp-keyring", path = "../../primitives/keyring" }
test-client = { package = "substrate-test-runtime-client", path = "../../test-utils/runtime/client"}
babe_primitives = { package = "sp-consensus-babe", path = "../../primitives/consensus/babe" }
state_machine = { package = "sp-state-machine", path = "../../primitives/state-machine" }
env_logger = "0.7.0"
tokio = "0.1.22"
tempfile = "3.1.0"
sp-api = { path = "../../primitives/api" }<|MERGE_RESOLUTION|>--- conflicted
+++ resolved
@@ -11,11 +11,6 @@
 futures-timer = "2.0.2"
 log = "0.4.8"
 parking_lot = "0.9.0"
-<<<<<<< HEAD
-tokio-executor = "0.1.8"
-wasm-timer = "0.1"
-=======
->>>>>>> e73aac30
 rand = "0.7.2"
 codec = { package = "parity-scale-codec", version = "1.0.0", features = ["derive"] }
 sp-runtime = {  path = "../../primitives/runtime" }
