--- conflicted
+++ resolved
@@ -8,13 +8,9 @@
 license = "GPL-3.0-or-later WITH Classpath-exception-2.0"
 
 [dependencies]
-<<<<<<< HEAD
-sc-finality-grandpa = { version = "0.8.0-dev", path = "../" }
+sc-finality-grandpa = { version = "0.8.0-rc2", path = "../" }
 sc-rpc = { version = "2.0.0-dev", path = "../../rpc" }
 sp-runtime = { version = "2.0.0-dev", path = "../../../primitives/runtime" }
-=======
-sc-finality-grandpa = { version = "0.8.0-rc2", path = "../" }
->>>>>>> 4c29f1ce
 finality-grandpa = { version = "0.12.3", features = ["derive-codec"] }
 jsonrpc-core = "14.0.3"
 jsonrpc-core-client = "14.0.3"
