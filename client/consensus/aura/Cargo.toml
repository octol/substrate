--- conflicted
+++ resolved
@@ -14,12 +14,8 @@
 codec = { package = "parity-scale-codec", version = "1.0.0" }
 consensus_common = { package = "substrate-consensus-common", path = "../../../primitives/consensus/common" }
 derive_more = "0.15.0"
-<<<<<<< HEAD
-futures-preview = { version = "0.3.0-alpha.19", features = ["compat"] }
+futures = { version = "0.3.1", features = ["compat"] }
 wasm-timer = "0.2"
-=======
-futures = { version = "0.3.1", features = ["compat"] }
->>>>>>> 77e681fb
 futures01 = { package = "futures", version = "0.1" }
 futures-timer = "0.4.0"
 inherents = { package = "substrate-inherents", path = "../../../primitives/inherents" }
