--- conflicted
+++ resolved
@@ -14,16 +14,10 @@
 parking_lot = "0.9.0"
 bitflags = "1.2.0"
 fnv = "1.0.6"
-<<<<<<< HEAD
-futures = "0.1.29"
-futures03 = { package = "futures", version = "0.3.1", features = ["compat"] }
+futures = "0.3.1"
+futures_codec = "0.3.3"
 futures-timer = { git = "https://github.com/expenses/futures-timer", branch = "wasm-support" }
 wasm-timer = "0.2"
-=======
-futures = "0.3.1"
-futures_codec = "0.3.3"
-futures-timer = "0.4.0"
->>>>>>> 012c5ef1
 linked-hash-map = "0.5.2"
 linked_hash_set = "0.1.3"
 lru = "0.4.0"
