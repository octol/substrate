// Copyright 2017-2020 Parity Technologies (UK) Ltd.
// This file is part of Substrate.

// Substrate is free software: you can redistribute it and/or modify
// it under the terms of the GNU General Public License as published by
// the Free Software Foundation, either version 3 of the License, or
// (at your option) any later version.

// Substrate is distributed in the hope that it will be useful,
// but WITHOUT ANY WARRANTY; without even the implied warranty of
// MERCHANTABILITY or FITNESS FOR A PARTICULAR PURPOSE.  See the
// GNU General Public License for more details.

// You should have received a copy of the GNU General Public License
// along with Substrate.  If not, see <http://www.gnu.org/licenses/>.

use crate::{Service, NetworkStatus, NetworkState, error::Error, DEFAULT_PROTOCOL_ID};
use crate::{SpawnTaskHandle, start_rpc_servers, build_network_future, TransactionPoolAdapter};
use crate::status_sinks;
use crate::config::{Configuration, DatabaseConfig, KeystoreConfig};
use sc_client_api::{
	self,
	BlockchainEvents,
	backend::RemoteBackend, light::RemoteBlockchain,
	execution_extensions::ExtensionsFactory,
};
use sc_client::Client;
use sc_chain_spec::{RuntimeGenesis, Extension};
use sp_consensus::import_queue::ImportQueue;
use futures::{
	Future, FutureExt, StreamExt,
	channel::mpsc,
	future::{select, ready}
};
use sc_keystore::{Store as Keystore};
use log::{info, warn, error};
use sc_network::{FinalityProofProvider, OnDemand, NetworkService, NetworkStateInfo};
use sc_network::{config::BoxFinalityProofRequestBuilder, specialization::NetworkSpecialization};
use parking_lot::{Mutex, RwLock};
use sp_runtime::generic::BlockId;
use sp_runtime::traits::{
	Block as BlockT, NumberFor, SaturatedConversion, HasherFor,
};
use sp_api::ProvideRuntimeApi;
use sc_executor::{NativeExecutor, NativeExecutionDispatch};
use std::{
	io::{Read, Write, Seek},
	marker::PhantomData, sync::Arc, time::SystemTime, pin::Pin
};
use sysinfo::{get_current_pid, ProcessExt, System, SystemExt};
use sc_telemetry::{telemetry, SUBSTRATE_INFO};
use sp_transaction_pool::{TransactionPool, TransactionPoolMaintainer};
use sp_blockchain;
use grafana_data_source::{self, record_metrics};

/// Aggregator for the components required to build a service.
///
/// # Usage
///
/// Call [`ServiceBuilder::new_full`] or [`ServiceBuilder::new_light`], then call the various
/// `with_` methods to add the required components that you built yourself:
///
/// - [`with_select_chain`](ServiceBuilder::with_select_chain)
/// - [`with_import_queue`](ServiceBuilder::with_import_queue)
/// - [`with_network_protocol`](ServiceBuilder::with_network_protocol)
/// - [`with_finality_proof_provider`](ServiceBuilder::with_finality_proof_provider)
/// - [`with_transaction_pool`](ServiceBuilder::with_transaction_pool)
///
/// After this is done, call [`build`](ServiceBuilder::build) to construct the service.
///
/// The order in which the `with_*` methods are called doesn't matter, as the correct binding of
/// generics is done when you call `build`.
///
pub struct ServiceBuilder<TBl, TRtApi, TGen, TCSExt, TCl, TFchr, TSc, TImpQu, TFprb, TFpp,
	TNetP, TExPool, TRpc, Backend>
{
	config: Configuration<TGen, TCSExt>,
	pub (crate) client: Arc<TCl>,
	backend: Arc<Backend>,
	keystore: Arc<RwLock<Keystore>>,
	fetcher: Option<TFchr>,
	select_chain: Option<TSc>,
	pub (crate) import_queue: TImpQu,
	finality_proof_request_builder: Option<TFprb>,
	finality_proof_provider: Option<TFpp>,
	network_protocol: TNetP,
	transaction_pool: Arc<TExPool>,
	rpc_extensions: TRpc,
	remote_backend: Option<Arc<dyn RemoteBlockchain<TBl>>>,
	marker: PhantomData<(TBl, TRtApi)>,
}

/// Full client type.
pub type TFullClient<TBl, TRtApi, TExecDisp> = Client<
	TFullBackend<TBl>,
	TFullCallExecutor<TBl, TExecDisp>,
	TBl,
	TRtApi,
>;

/// Full client backend type.
pub type TFullBackend<TBl> = sc_client_db::Backend<TBl>;

/// Full client call executor type.
pub type TFullCallExecutor<TBl, TExecDisp> = sc_client::LocalCallExecutor<
	sc_client_db::Backend<TBl>,
	NativeExecutor<TExecDisp>,
>;

/// Light client type.
pub type TLightClient<TBl, TRtApi, TExecDisp> = Client<
	TLightBackend<TBl>,
	TLightCallExecutor<TBl, TExecDisp>,
	TBl,
	TRtApi,
>;

/// Light client backend type.
pub type TLightBackend<TBl> = sc_client::light::backend::Backend<
	sc_client_db::light::LightStorage<TBl>,
	HasherFor<TBl>,
>;

/// Light call executor type.
pub type TLightCallExecutor<TBl, TExecDisp> = sc_client::light::call_executor::GenesisCallExecutor<
	sc_client::light::backend::Backend<
		sc_client_db::light::LightStorage<TBl>,
		HasherFor<TBl>
	>,
	sc_client::LocalCallExecutor<
		sc_client::light::backend::Backend<
			sc_client_db::light::LightStorage<TBl>,
			HasherFor<TBl>
		>,
		NativeExecutor<TExecDisp>
	>,
>;

type TFullParts<TBl, TRtApi, TExecDisp> = (
	TFullClient<TBl, TRtApi, TExecDisp>,
	Arc<TFullBackend<TBl>>,
	Arc<RwLock<sc_keystore::Store>>,
);

/// Creates a new full client for the given config.
pub fn new_full_client<TBl, TRtApi, TExecDisp, TGen, TCSExt>(
	config: &Configuration<TGen, TCSExt>,
) -> Result<TFullClient<TBl, TRtApi, TExecDisp>, Error> where
	TBl: BlockT,
	TExecDisp: NativeExecutionDispatch + 'static,
	TGen: sp_runtime::BuildStorage + serde::Serialize + for<'de> serde::Deserialize<'de>,
	TCSExt: Extension,
{
	new_full_parts(config).map(|parts| parts.0)
}

fn new_full_parts<TBl, TRtApi, TExecDisp, TGen, TCSExt>(
	config: &Configuration<TGen, TCSExt>,
) -> Result<TFullParts<TBl, TRtApi, TExecDisp>,	Error> where
	TBl: BlockT,
	TExecDisp: NativeExecutionDispatch + 'static,
	TGen: sp_runtime::BuildStorage + serde::Serialize + for<'de> serde::Deserialize<'de>,
	TCSExt: Extension,
{
	let keystore = match &config.keystore {
		KeystoreConfig::Path { path, password } => Keystore::open(
			path.clone(),
			password.clone()
		)?,
		KeystoreConfig::InMemory => Keystore::new_in_memory(),
		KeystoreConfig::None => return Err("No keystore config provided!".into()),
	};

	let executor = NativeExecutor::<TExecDisp>::new(
		config.wasm_method,
		config.default_heap_pages,
	);

	let chain_spec = config.expect_chain_spec();
	let fork_blocks = chain_spec
		.extensions()
		.get::<sc_client::ForkBlocks<TBl>>()
		.cloned()
		.unwrap_or_default();

	let bad_blocks = chain_spec
		.extensions()
		.get::<sc_client::BadBlocks<TBl>>()
		.cloned()
		.unwrap_or_default();

	let (client, backend) = {
		let db_config = sc_client_db::DatabaseSettings {
			state_cache_size: config.state_cache_size,
			state_cache_child_ratio:
			config.state_cache_child_ratio.map(|v| (v, 100)),
			pruning: config.pruning.clone(),
			source: match &config.database {
				DatabaseConfig::Path { path, cache_size } =>
					sc_client_db::DatabaseSettingsSrc::Path {
						path: path.clone(),
						cache_size: cache_size.clone().map(|u| u as usize),
					},
				DatabaseConfig::Custom(db) =>
					sc_client_db::DatabaseSettingsSrc::Custom(db.clone()),
			},
		};

		let extensions = sc_client_api::execution_extensions::ExecutionExtensions::new(
			config.execution_strategies.clone(),
			Some(keystore.clone()),
		);

		sc_client_db::new_client(
			db_config,
			executor,
			config.expect_chain_spec(),
			fork_blocks,
			bad_blocks,
			extensions,
		)?
	};

	Ok((client, backend, keystore))
}

impl<TGen, TCSExt> ServiceBuilder<(), (), TGen, TCSExt, (), (), (), (), (), (), (), (), (), ()>
where TGen: RuntimeGenesis, TCSExt: Extension {
	/// Start the service builder with a configuration.
<<<<<<< HEAD
	pub fn new_full<TBl: BlockT, TRtApi, TExecDisp: NativeExecutionDispatch>(
		config: Configuration<TGen, TCSExt>
=======
	pub fn new_full<TBl: BlockT, TRtApi, TExecDisp: NativeExecutionDispatch + 'static>(
		config: Configuration<TCfg, TGen, TCSExt>
>>>>>>> 879e28ae
	) -> Result<ServiceBuilder<
		TBl,
		TRtApi,
		TGen,
		TCSExt,
		TFullClient<TBl, TRtApi, TExecDisp>,
		Arc<OnDemand<TBl>>,
		(),
		(),
		BoxFinalityProofRequestBuilder<TBl>,
		Arc<dyn FinalityProofProvider<TBl>>,
		(),
		(),
		(),
		TFullBackend<TBl>,
	>, Error> {
		let (client, backend, keystore) = new_full_parts(&config)?;

		let client = Arc::new(client);

		Ok(ServiceBuilder {
			config,
			client,
			backend,
			keystore,
			fetcher: None,
			select_chain: None,
			import_queue: (),
			finality_proof_request_builder: None,
			finality_proof_provider: None,
			network_protocol: (),
			transaction_pool: Arc::new(()),
			rpc_extensions: Default::default(),
			remote_backend: None,
			marker: PhantomData,
		})
	}

	/// Start the service builder with a configuration.
	pub fn new_light<TBl: BlockT, TRtApi, TExecDisp: NativeExecutionDispatch + 'static>(
		config: Configuration<TGen, TCSExt>
	) -> Result<ServiceBuilder<
		TBl,
		TRtApi,
		TGen,
		TCSExt,
		TLightClient<TBl, TRtApi, TExecDisp>,
		Arc<OnDemand<TBl>>,
		(),
		(),
		BoxFinalityProofRequestBuilder<TBl>,
		Arc<dyn FinalityProofProvider<TBl>>,
		(),
		(),
		(),
		TLightBackend<TBl>,
	>, Error> {
		let keystore = match &config.keystore {
			KeystoreConfig::Path { path, password } => Keystore::open(
				path.clone(),
				password.clone()
			)?,
			KeystoreConfig::InMemory => Keystore::new_in_memory(),
			KeystoreConfig::None => return Err("No keystore config provided!".into()),
		};

		let executor = NativeExecutor::<TExecDisp>::new(
			config.wasm_method,
			config.default_heap_pages,
		);

		let db_storage = {
			let db_settings = sc_client_db::DatabaseSettings {
				state_cache_size: config.state_cache_size,
				state_cache_child_ratio:
					config.state_cache_child_ratio.map(|v| (v, 100)),
				pruning: config.pruning.clone(),
				source: match &config.database {
					DatabaseConfig::Path { path, cache_size } =>
						sc_client_db::DatabaseSettingsSrc::Path {
							path: path.clone(),
							cache_size: cache_size.clone().map(|u| u as usize),
						},
					DatabaseConfig::Custom(db) =>
						sc_client_db::DatabaseSettingsSrc::Custom(db.clone()),
				},
			};
			sc_client_db::light::LightStorage::new(db_settings)?
		};
		let light_blockchain = sc_client::light::new_light_blockchain(db_storage);
		let fetch_checker = Arc::new(
			sc_client::light::new_fetch_checker::<_, TBl, _>(
				light_blockchain.clone(),
				executor.clone(),
			),
		);
		let fetcher = Arc::new(sc_network::OnDemand::new(fetch_checker));
		let backend = sc_client::light::new_light_backend(light_blockchain);
		let remote_blockchain = backend.remote_blockchain();
		let client = Arc::new(sc_client::light::new_light(
			backend.clone(),
			config.expect_chain_spec(),
			executor,
		)?);

		Ok(ServiceBuilder {
			config,
			client,
			backend,
			keystore,
			fetcher: Some(fetcher.clone()),
			select_chain: None,
			import_queue: (),
			finality_proof_request_builder: None,
			finality_proof_provider: None,
			network_protocol: (),
			transaction_pool: Arc::new(()),
			rpc_extensions: Default::default(),
			remote_backend: Some(remote_blockchain),
			marker: PhantomData,
		})
	}
}

impl<TBl, TRtApi, TGen, TCSExt, TCl, TFchr, TSc, TImpQu, TFprb, TFpp, TNetP, TExPool, TRpc, Backend>
	ServiceBuilder<TBl, TRtApi, TGen, TCSExt, TCl, TFchr, TSc, TImpQu, TFprb, TFpp,
		TNetP, TExPool, TRpc, Backend> {

	/// Returns a reference to the client that was stored in this builder.
	pub fn client(&self) -> &Arc<TCl> {
		&self.client
	}

	/// Returns a reference to the backend that was used in this builder.
	pub fn backend(&self) -> &Arc<Backend> {
		&self.backend
	}

	/// Returns a reference to the select-chain that was stored in this builder.
	pub fn select_chain(&self) -> Option<&TSc> {
		self.select_chain.as_ref()
	}

	/// Defines which head-of-chain strategy to use.
	pub fn with_opt_select_chain<USc>(
		self,
		select_chain_builder: impl FnOnce(
			&Configuration<TGen, TCSExt>, &Arc<Backend>
		) -> Result<Option<USc>, Error>
	) -> Result<ServiceBuilder<TBl, TRtApi, TGen, TCSExt, TCl, TFchr, USc, TImpQu, TFprb, TFpp,
		TNetP, TExPool, TRpc, Backend>, Error> {
		let select_chain = select_chain_builder(&self.config, &self.backend)?;

		Ok(ServiceBuilder {
			config: self.config,
			client: self.client,
			backend: self.backend,
			keystore: self.keystore,
			fetcher: self.fetcher,
			select_chain,
			import_queue: self.import_queue,
			finality_proof_request_builder: self.finality_proof_request_builder,
			finality_proof_provider: self.finality_proof_provider,
			network_protocol: self.network_protocol,
			transaction_pool: self.transaction_pool,
			rpc_extensions: self.rpc_extensions,
			remote_backend: self.remote_backend,
			marker: self.marker,
		})
	}

	/// Defines which head-of-chain strategy to use.
	pub fn with_select_chain<USc>(
		self,
		builder: impl FnOnce(&Configuration<TGen, TCSExt>, &Arc<Backend>) -> Result<USc, Error>
	) -> Result<ServiceBuilder<TBl, TRtApi, TGen, TCSExt, TCl, TFchr, USc, TImpQu, TFprb, TFpp,
		TNetP, TExPool, TRpc, Backend>, Error> {
		self.with_opt_select_chain(|cfg, b| builder(cfg, b).map(Option::Some))
	}

	/// Defines which import queue to use.
	pub fn with_import_queue<UImpQu>(
		self,
		builder: impl FnOnce(&Configuration<TGen, TCSExt>, Arc<TCl>, Option<TSc>, Arc<TExPool>)
			-> Result<UImpQu, Error>
	) -> Result<ServiceBuilder<TBl, TRtApi, TGen, TCSExt, TCl, TFchr, TSc, UImpQu, TFprb, TFpp,
			TNetP, TExPool, TRpc, Backend>, Error>
	where TSc: Clone {
		let import_queue = builder(
			&self.config,
			self.client.clone(),
			self.select_chain.clone(),
			self.transaction_pool.clone()
		)?;

		Ok(ServiceBuilder {
			config: self.config,
			client: self.client,
			backend: self.backend,
			keystore: self.keystore,
			fetcher: self.fetcher,
			select_chain: self.select_chain,
			import_queue,
			finality_proof_request_builder: self.finality_proof_request_builder,
			finality_proof_provider: self.finality_proof_provider,
			network_protocol: self.network_protocol,
			transaction_pool: self.transaction_pool,
			rpc_extensions: self.rpc_extensions,
			remote_backend: self.remote_backend,
			marker: self.marker,
		})
	}

	/// Defines which network specialization protocol to use.
	pub fn with_network_protocol<UNetP>(
		self,
		network_protocol_builder: impl FnOnce(&Configuration<TGen, TCSExt>) -> Result<UNetP, Error>
	) -> Result<ServiceBuilder<TBl, TRtApi, TGen, TCSExt, TCl, TFchr, TSc, TImpQu, TFprb, TFpp,
		UNetP, TExPool, TRpc, Backend>, Error> {
		let network_protocol = network_protocol_builder(&self.config)?;

		Ok(ServiceBuilder {
			config: self.config,
			client: self.client,
			backend: self.backend,
			keystore: self.keystore,
			fetcher: self.fetcher,
			select_chain: self.select_chain,
			import_queue: self.import_queue,
			finality_proof_request_builder: self.finality_proof_request_builder,
			finality_proof_provider: self.finality_proof_provider,
			network_protocol,
			transaction_pool: self.transaction_pool,
			rpc_extensions: self.rpc_extensions,
			remote_backend: self.remote_backend,
			marker: self.marker,
		})
	}

	/// Defines which strategy to use for providing finality proofs.
	pub fn with_opt_finality_proof_provider(
		self,
		builder: impl FnOnce(Arc<TCl>, Arc<Backend>) -> Result<Option<Arc<dyn FinalityProofProvider<TBl>>>, Error>
	) -> Result<ServiceBuilder<
		TBl,
		TRtApi,
		TGen,
		TCSExt,
		TCl,
		TFchr,
		TSc,
		TImpQu,
		TFprb,
		Arc<dyn FinalityProofProvider<TBl>>,
		TNetP,
		TExPool,
		TRpc,
		Backend,
	>, Error> {
		let finality_proof_provider = builder(self.client.clone(), self.backend.clone())?;

		Ok(ServiceBuilder {
			config: self.config,
			client: self.client,
			backend: self.backend,
			keystore: self.keystore,
			fetcher: self.fetcher,
			select_chain: self.select_chain,
			import_queue: self.import_queue,
			finality_proof_request_builder: self.finality_proof_request_builder,
			finality_proof_provider,
			network_protocol: self.network_protocol,
			transaction_pool: self.transaction_pool,
			rpc_extensions: self.rpc_extensions,
			remote_backend: self.remote_backend,
			marker: self.marker,
		})
	}

	/// Defines which strategy to use for providing finality proofs.
	pub fn with_finality_proof_provider(
		self,
		build: impl FnOnce(Arc<TCl>, Arc<Backend>) -> Result<Arc<dyn FinalityProofProvider<TBl>>, Error>
	) -> Result<ServiceBuilder<
		TBl,
		TRtApi,
		TGen,
		TCSExt,
		TCl,
		TFchr,
		TSc,
		TImpQu,
		TFprb,
		Arc<dyn FinalityProofProvider<TBl>>,
		TNetP,
		TExPool,
		TRpc,
		Backend,
	>, Error> {
		self.with_opt_finality_proof_provider(|client, backend| build(client, backend).map(Option::Some))
	}

	/// Defines which import queue to use.
	pub fn with_import_queue_and_opt_fprb<UImpQu, UFprb>(
		self,
		builder: impl FnOnce(
			&Configuration<TGen, TCSExt>,
			Arc<TCl>,
			Arc<Backend>,
			Option<TFchr>,
			Option<TSc>,
			Arc<TExPool>,
		) -> Result<(UImpQu, Option<UFprb>), Error>
	) -> Result<ServiceBuilder<TBl, TRtApi, TGen, TCSExt, TCl, TFchr, TSc, UImpQu, UFprb, TFpp,
		TNetP, TExPool, TRpc, Backend>, Error>
	where TSc: Clone, TFchr: Clone {
		let (import_queue, fprb) = builder(
			&self.config,
			self.client.clone(),
			self.backend.clone(),
			self.fetcher.clone(),
			self.select_chain.clone(),
			self.transaction_pool.clone()
		)?;

		Ok(ServiceBuilder {
			config: self.config,
			client: self.client,
			backend: self.backend,
			keystore: self.keystore,
			fetcher: self.fetcher,
			select_chain: self.select_chain,
			import_queue,
			finality_proof_request_builder: fprb,
			finality_proof_provider: self.finality_proof_provider,
			network_protocol: self.network_protocol,
			transaction_pool: self.transaction_pool,
			rpc_extensions: self.rpc_extensions,
			remote_backend: self.remote_backend,
			marker: self.marker,
		})
	}

	/// Defines which import queue to use.
	pub fn with_import_queue_and_fprb<UImpQu, UFprb>(
		self,
		builder: impl FnOnce(
			&Configuration<TGen, TCSExt>,
			Arc<TCl>,
			Arc<Backend>,
			Option<TFchr>,
			Option<TSc>,
			Arc<TExPool>,
		) -> Result<(UImpQu, UFprb), Error>
	) -> Result<ServiceBuilder<TBl, TRtApi, TGen, TCSExt, TCl, TFchr, TSc, UImpQu, UFprb, TFpp,
			TNetP, TExPool, TRpc, Backend>, Error>
	where TSc: Clone, TFchr: Clone {
		self.with_import_queue_and_opt_fprb(|cfg, cl, b, f, sc, tx|
			builder(cfg, cl, b, f, sc, tx)
				.map(|(q, f)| (q, Some(f)))
		)
	}

	/// Defines which transaction pool to use.
	pub fn with_transaction_pool<UExPool>(
		self,
		transaction_pool_builder: impl FnOnce(
			sc_transaction_pool::txpool::Options,
			Arc<TCl>,
			Option<TFchr>,
		) -> Result<UExPool, Error>
	) -> Result<ServiceBuilder<TBl, TRtApi, TGen, TCSExt, TCl, TFchr, TSc, TImpQu, TFprb, TFpp,
		TNetP, UExPool, TRpc, Backend>, Error>
	where TSc: Clone, TFchr: Clone {
		let transaction_pool = transaction_pool_builder(
			self.config.transaction_pool.clone(),
			self.client.clone(),
			self.fetcher.clone(),
		)?;

		Ok(ServiceBuilder {
			config: self.config,
			client: self.client,
			backend: self.backend,
			keystore: self.keystore,
			fetcher: self.fetcher,
			select_chain: self.select_chain,
			import_queue: self.import_queue,
			finality_proof_request_builder: self.finality_proof_request_builder,
			finality_proof_provider: self.finality_proof_provider,
			network_protocol: self.network_protocol,
			transaction_pool: Arc::new(transaction_pool),
			rpc_extensions: self.rpc_extensions,
			remote_backend: self.remote_backend,
			marker: self.marker,
		})
	}

	/// Defines the RPC extensions to use.
	pub fn with_rpc_extensions<URpc>(
		self,
		rpc_ext_builder: impl FnOnce(
			Arc<TCl>,
			Arc<TExPool>,
			Arc<Backend>,
			Option<TFchr>,
			Option<Arc<dyn RemoteBlockchain<TBl>>>,
		) -> Result<URpc, Error>,
	) -> Result<ServiceBuilder<TBl, TRtApi, TGen, TCSExt, TCl, TFchr, TSc, TImpQu, TFprb, TFpp,
		TNetP, TExPool, URpc, Backend>, Error>
	where TSc: Clone, TFchr: Clone {
		let rpc_extensions = rpc_ext_builder(
			self.client.clone(),
			self.transaction_pool.clone(),
			self.backend.clone(),
			self.fetcher.clone(),
			self.remote_backend.clone(),
		)?;

		Ok(ServiceBuilder {
			config: self.config,
			client: self.client,
			backend: self.backend,
			keystore: self.keystore,
			fetcher: self.fetcher,
			select_chain: self.select_chain,
			import_queue: self.import_queue,
			finality_proof_request_builder: self.finality_proof_request_builder,
			finality_proof_provider: self.finality_proof_provider,
			network_protocol: self.network_protocol,
			transaction_pool: self.transaction_pool,
			rpc_extensions,
			remote_backend: self.remote_backend,
			marker: self.marker,
		})
	}
}

/// Implemented on `ServiceBuilder`. Allows running block commands, such as import/export/validate
/// components to the builder.
pub trait ServiceBuilderCommand {
	/// Block type this API operates on.
	type Block: BlockT;
	/// Starts the process of importing blocks.
	fn import_blocks(
		self,
		input: impl Read + Seek + Send + 'static,
		force: bool,
	) -> Pin<Box<dyn Future<Output = Result<(), Error>> + Send>>;

	/// Performs the blocks export.
	fn export_blocks(
		self,
		output: impl Write + 'static,
		from: NumberFor<Self::Block>,
		to: Option<NumberFor<Self::Block>>,
		json: bool
	) -> Pin<Box<dyn Future<Output = Result<(), Error>>>>;

	/// Performs a revert of `blocks` blocks.
	fn revert_chain(
		&self,
		blocks: NumberFor<Self::Block>
	) -> Result<(), Error>;

	/// Re-validate known block.
	fn check_block(
		self,
		block: BlockId<Self::Block>
	) -> Pin<Box<dyn Future<Output = Result<(), Error>> + Send>>;
}

impl<TBl, TRtApi, TGen, TCSExt, TBackend, TExec, TSc, TImpQu, TNetP, TExPool, TRpc>
ServiceBuilder<
	TBl,
	TRtApi,
	TGen,
	TCSExt,
	Client<TBackend, TExec, TBl, TRtApi>,
	Arc<OnDemand<TBl>>,
	TSc,
	TImpQu,
	BoxFinalityProofRequestBuilder<TBl>,
	Arc<dyn FinalityProofProvider<TBl>>,
	TNetP,
	TExPool,
	TRpc,
	TBackend,
> where
	Client<TBackend, TExec, TBl, TRtApi>: ProvideRuntimeApi<TBl>,
	<Client<TBackend, TExec, TBl, TRtApi> as ProvideRuntimeApi<TBl>>::Api:
		sp_api::Metadata<TBl> +
		sc_offchain::OffchainWorkerApi<TBl> +
		sp_transaction_pool::runtime_api::TaggedTransactionQueue<TBl> +
		sp_session::SessionKeys<TBl> +
		sp_api::ApiErrorExt<Error = sp_blockchain::Error> +
		sp_api::ApiExt<TBl, StateBackend = TBackend::State>,
	TBl: BlockT,
	TRtApi: 'static + Send + Sync,
	TGen: RuntimeGenesis,
	TCSExt: Extension,
	TBackend: 'static + sc_client_api::backend::Backend<TBl> + Send,
	TExec: 'static + sc_client::CallExecutor<TBl> + Send + Sync + Clone,
	TSc: Clone,
	TImpQu: 'static + ImportQueue<TBl>,
	TNetP: NetworkSpecialization<TBl>,
	TExPool: 'static
		+ TransactionPool<Block=TBl, Hash = <TBl as BlockT>::Hash>
		+ TransactionPoolMaintainer<Block=TBl, Hash = <TBl as BlockT>::Hash>,
	TRpc: sc_rpc::RpcExtension<sc_rpc::Metadata> + Clone,
{

	/// Set an ExecutionExtensionsFactory
	pub fn with_execution_extensions_factory(self, execution_extensions_factory: Box<dyn ExtensionsFactory>) -> Result<Self, Error> {
		self.client.execution_extensions().set_extensions_factory(execution_extensions_factory);
		Ok(self)
	}

	/// Builds the service.
	pub fn build(self) -> Result<Service<
		TBl,
		Client<TBackend, TExec, TBl, TRtApi>,
		TSc,
		NetworkStatus<TBl>,
		NetworkService<TBl, TNetP, <TBl as BlockT>::Hash>,
		TExPool,
		sc_offchain::OffchainWorkers<
			Client<TBackend, TExec, TBl, TRtApi>,
			TBackend::OffchainStorage,
			TBl
		>,
	>, Error> {
		let ServiceBuilder {
			marker: _,
			mut config,
			client,
			fetcher: on_demand,
			backend,
			keystore,
			select_chain,
			import_queue,
			finality_proof_request_builder,
			finality_proof_provider,
			network_protocol,
			transaction_pool,
			rpc_extensions,
			remote_backend,
		} = self;

		sp_session::generate_initial_session_keys(
			client.clone(),
			&BlockId::Hash(client.chain_info().best_hash),
			config.dev_key_seed.clone().map(|s| vec![s]).unwrap_or_default(),
		)?;

		let (signal, exit) = exit_future::signal();

		// List of asynchronous tasks to spawn. We collect them, then spawn them all at once.
		let (to_spawn_tx, to_spawn_rx) =
			mpsc::unbounded::<Pin<Box<dyn Future<Output = ()> + Send>>>();

		// A side-channel for essential tasks to communicate shutdown.
		let (essential_failed_tx, essential_failed_rx) = mpsc::unbounded();

		let import_queue = Box::new(import_queue);
		let chain_info = client.chain_info();
		let chain_spec = config.expect_chain_spec();

		let version = config.full_version();
		info!("Highest known block at #{}", chain_info.best_number);
		telemetry!(
			SUBSTRATE_INFO;
			"node.start";
			"height" => chain_info.best_number.saturated_into::<u64>(),
			"best" => ?chain_info.best_hash
		);

		// make transaction pool available for off-chain runtime calls.
		client.execution_extensions()
			.register_transaction_pool(Arc::downgrade(&transaction_pool) as _);

		let transaction_pool_adapter = Arc::new(TransactionPoolAdapter {
			imports_external_transactions: !config.roles.is_light(),
			pool: transaction_pool.clone(),
			client: client.clone(),
			executor: Arc::new(SpawnTaskHandle { sender: to_spawn_tx.clone(), on_exit: exit.clone() }),
		});

		let protocol_id = {
			let protocol_id_full = match chain_spec.protocol_id() {
				Some(pid) => pid,
				None => {
					warn!("Using default protocol ID {:?} because none is configured in the \
						chain specs", DEFAULT_PROTOCOL_ID
					);
					DEFAULT_PROTOCOL_ID
				}
			}.as_bytes();
			sc_network::config::ProtocolId::from(protocol_id_full)
		};

		let block_announce_validator =
			Box::new(sp_consensus::block_validation::DefaultBlockAnnounceValidator::new(client.clone()));

		let network_params = sc_network::config::Params {
			roles: config.roles,
			network_config: config.network.clone(),
			chain: client.clone(),
			finality_proof_provider,
			finality_proof_request_builder,
			on_demand: on_demand.clone(),
			transaction_pool: transaction_pool_adapter.clone() as _,
			import_queue,
			protocol_id,
			specialization: network_protocol,
			block_announce_validator,
		};

		let has_bootnodes = !network_params.network_config.boot_nodes.is_empty();
		let network_mut = sc_network::NetworkWorker::new(network_params)?;
		let network = network_mut.service().clone();
		let network_status_sinks = Arc::new(Mutex::new(status_sinks::StatusSinks::new()));

		let offchain_storage = backend.offchain_storage();
		let offchain_workers = match (config.offchain_worker, offchain_storage) {
			(true, Some(db)) => {
				Some(Arc::new(sc_offchain::OffchainWorkers::new(client.clone(), db)))
			},
			(true, None) => {
				warn!("Offchain workers disabled, due to lack of offchain storage support in backend.");
				None
			},
			_ => None,
		};

		{
			// block notifications
			let txpool = Arc::downgrade(&transaction_pool);
			let offchain = offchain_workers.as_ref().map(Arc::downgrade);
			let to_spawn_tx_ = to_spawn_tx.clone();
			let network_state_info: Arc<dyn NetworkStateInfo + Send + Sync> = network.clone();
			let is_validator = config.roles.is_authority();

			let events = client.import_notification_stream()
				.for_each(move |notification| {
					let txpool = txpool.upgrade();

					if let Some(txpool) = txpool.as_ref() {
						let future = txpool.maintain(
							&BlockId::hash(notification.hash),
							&notification.retracted,
						);
						let _ = to_spawn_tx_.unbounded_send(Box::pin(future));
					}

					let offchain = offchain.as_ref().and_then(|o| o.upgrade());
					if let Some(offchain) = offchain {
						let future = offchain.on_block_imported(
							&notification.header,
							network_state_info.clone(),
							is_validator
						);
						let _ = to_spawn_tx_.unbounded_send(Box::pin(future));
					}

					ready(())
				});
			let _ = to_spawn_tx.unbounded_send(Box::pin(select(events, exit.clone()).map(drop)));
		}

		{
			// extrinsic notifications
			let network = Arc::downgrade(&network);
			let transaction_pool_ = transaction_pool.clone();
			let events = transaction_pool.import_notification_stream()
				.for_each(move |_| {
					if let Some(network) = network.upgrade() {
						network.trigger_repropagate();
					}
					let status = transaction_pool_.status();
					telemetry!(SUBSTRATE_INFO; "txpool.import";
						"ready" => status.ready,
						"future" => status.future
					);
					ready(())
				});

			let _ = to_spawn_tx.unbounded_send(Box::pin(select(events, exit.clone()).map(drop)));
		}

		// Periodically notify the telemetry.
		let transaction_pool_ = transaction_pool.clone();
		let client_ = client.clone();
		let mut sys = System::new();
		let self_pid = get_current_pid().ok();
		let (state_tx, state_rx) = mpsc::unbounded::<(NetworkStatus<_>, NetworkState)>();
		network_status_sinks.lock().push(std::time::Duration::from_millis(5000), state_tx);
		let tel_task = state_rx.for_each(move |(net_status, _)| {
			let info = client_.usage_info();
			let best_number = info.chain.best_number.saturated_into::<u64>();
			let best_hash = info.chain.best_hash;
			let num_peers = net_status.num_connected_peers;
			let txpool_status = transaction_pool_.status();
			let finalized_number: u64 = info.chain.finalized_number.saturated_into::<u64>();
			let bandwidth_download = net_status.average_download_per_sec;
			let bandwidth_upload = net_status.average_upload_per_sec;

			// get cpu usage and memory usage of this process
			let (cpu_usage, memory) = if let Some(self_pid) = self_pid {
				if sys.refresh_process(self_pid) {
					let proc = sys.get_process(self_pid)
						.expect("Above refresh_process succeeds, this should be Some(), qed");
					(proc.cpu_usage(), proc.memory())
				} else { (0.0, 0) }
			} else { (0.0, 0) };

			telemetry!(
				SUBSTRATE_INFO;
				"system.interval";
				"peers" => num_peers,
				"height" => best_number,
				"best" => ?best_hash,
				"txcount" => txpool_status.ready,
				"cpu" => cpu_usage,
				"memory" => memory,
				"finalized_height" => finalized_number,
				"finalized_hash" => ?info.chain.finalized_hash,
				"bandwidth_download" => bandwidth_download,
				"bandwidth_upload" => bandwidth_upload,
				"used_state_cache_size" => info.usage.as_ref().map(|usage| usage.memory.state_cache).unwrap_or(0),
				"used_db_cache_size" => info.usage.as_ref().map(|usage| usage.memory.database_cache).unwrap_or(0),
				"disk_read_per_sec" => info.usage.as_ref().map(|usage| usage.io.bytes_read).unwrap_or(0),
				"disk_write_per_sec" => info.usage.as_ref().map(|usage| usage.io.bytes_written).unwrap_or(0),
			);
			let _ = record_metrics!(
				"peers" => num_peers,
				"height" => best_number,
				"txcount" => txpool_status.ready,
				"cpu" => cpu_usage,
				"memory" => memory,
				"finalized_height" => finalized_number,
				"bandwidth_download" => bandwidth_download,
				"bandwidth_upload" => bandwidth_upload,
				"used_state_cache_size" => info.usage.as_ref().map(|usage| usage.memory.state_cache).unwrap_or(0),
				"used_db_cache_size" => info.usage.as_ref().map(|usage| usage.memory.database_cache).unwrap_or(0),
				"disk_read_per_sec" => info.usage.as_ref().map(|usage| usage.io.bytes_read).unwrap_or(0),
				"disk_write_per_sec" => info.usage.as_ref().map(|usage| usage.io.bytes_written).unwrap_or(0),
			);

			ready(())
		});
		let _ = to_spawn_tx.unbounded_send(Box::pin(select(tel_task, exit.clone()).map(drop)));

		// Periodically send the network state to the telemetry.
		let (netstat_tx, netstat_rx) = mpsc::unbounded::<(NetworkStatus<_>, NetworkState)>();
		network_status_sinks.lock().push(std::time::Duration::from_secs(30), netstat_tx);
		let tel_task_2 = netstat_rx.for_each(move |(_, network_state)| {
			telemetry!(
				SUBSTRATE_INFO;
				"system.network_state";
				"state" => network_state,
			);
			ready(())
		});
		let _ = to_spawn_tx.unbounded_send(Box::pin(select(tel_task_2, exit.clone()).map(drop)));

		// RPC
		let (system_rpc_tx, system_rpc_rx) = mpsc::unbounded();
		let gen_handler = || {
			use sc_rpc::{chain, state, author, system};

			let system_info = sc_rpc::system::SystemInfo {
				chain_name: chain_spec.name().into(),
				impl_name: config.impl_name.into(),
				impl_version: config.impl_version.into(),
				properties: chain_spec.properties().clone(),
			};

			let subscriptions = sc_rpc::Subscriptions::new(Arc::new(SpawnTaskHandle {
				sender: to_spawn_tx.clone(),
				on_exit: exit.clone()
			}));

			let (chain, state) = if let (Some(remote_backend), Some(on_demand)) =
				(remote_backend.as_ref(), on_demand.as_ref()) {
				// Light clients
				let chain = sc_rpc::chain::new_light(
					client.clone(),
					subscriptions.clone(),
					remote_backend.clone(),
					on_demand.clone()
				);
				let state = sc_rpc::state::new_light(
					client.clone(),
					subscriptions.clone(),
					remote_backend.clone(),
					on_demand.clone()
				);
				(chain, state)

			} else {
				// Full nodes
				let chain = sc_rpc::chain::new_full(client.clone(), subscriptions.clone());
				let state = sc_rpc::state::new_full(client.clone(), subscriptions.clone());
				(chain, state)
			};

			let author = sc_rpc::author::Author::new(
				client.clone(),
				transaction_pool.clone(),
				subscriptions,
				keystore.clone(),
			);
			let system = system::System::new(system_info, system_rpc_tx.clone());

			sc_rpc_server::rpc_handler((
				state::StateApi::to_delegate(state),
				chain::ChainApi::to_delegate(chain),
				author::AuthorApi::to_delegate(author),
				system::SystemApi::to_delegate(system),
				rpc_extensions.clone(),
			))
		};
		let rpc_handlers = gen_handler();
		let rpc = start_rpc_servers(&config, gen_handler)?;


		let _ = to_spawn_tx.unbounded_send(Box::pin(select(build_network_future(
			config.roles,
			network_mut,
			client.clone(),
			network_status_sinks.clone(),
			system_rpc_rx,
			has_bootnodes,
		), exit.clone()).map(drop)));

		let telemetry_connection_sinks: Arc<Mutex<Vec<mpsc::UnboundedSender<()>>>> = Default::default();

		// Telemetry
		let telemetry = config.telemetry_endpoints.clone().map(|endpoints| {
			let is_authority = config.roles.is_authority();
			let network_id = network.local_peer_id().to_base58();
			let name = config.name.clone();
			let impl_name = config.impl_name.to_owned();
			let version = version.clone();
			let chain_name = config.expect_chain_spec().name().to_owned();
			let telemetry_connection_sinks_ = telemetry_connection_sinks.clone();
			let telemetry = sc_telemetry::init_telemetry(sc_telemetry::TelemetryConfig {
				endpoints,
				wasm_external_transport: config.telemetry_external_transport.take(),
			});
			let startup_time = SystemTime::UNIX_EPOCH.elapsed()
				.map(|dur| dur.as_millis())
				.unwrap_or(0);
			let future = telemetry.clone()
				.for_each(move |event| {
					// Safe-guard in case we add more events in the future.
					let sc_telemetry::TelemetryEvent::Connected = event;

					telemetry!(SUBSTRATE_INFO; "system.connected";
						"name" => name.clone(),
						"implementation" => impl_name.clone(),
						"version" => version.clone(),
						"config" => "",
						"chain" => chain_name.clone(),
						"authority" => is_authority,
						"startup_time" => startup_time,
						"network_id" => network_id.clone()
					);

					telemetry_connection_sinks_.lock().retain(|sink| {
						sink.unbounded_send(()).is_ok()
					});
					ready(())
				});
			let _ = to_spawn_tx.unbounded_send(Box::pin(select(
				future, exit.clone()
			).map(drop)));
			telemetry
		});

		// Grafana data source
		if let Some(port) = config.grafana_port {
			let future = select(
				grafana_data_source::run_server(port).boxed(),
				exit.clone()
			).map(drop);

			let _ = to_spawn_tx.unbounded_send(Box::pin(future));
    	}

		// Instrumentation
		if let Some(tracing_targets) = config.tracing_targets.as_ref() {
			let subscriber = sc_tracing::ProfilingSubscriber::new(
				config.tracing_receiver, tracing_targets
			);
			match tracing::subscriber::set_global_default(subscriber) {
				Ok(_) => (),
				Err(e) => error!(target: "tracing", "Unable to set global default subscriber {}", e),
			}
		}

		Ok(Service {
			client,
			network,
			network_status_sinks,
			select_chain,
			transaction_pool,
			exit,
			signal: Some(signal),
			essential_failed_tx,
			essential_failed_rx,
			to_spawn_tx,
			to_spawn_rx,
			to_poll: Vec::new(),
			rpc_handlers,
			_rpc: rpc,
			_telemetry: telemetry,
			_offchain_workers: offchain_workers,
			_telemetry_on_connect_sinks: telemetry_connection_sinks.clone(),
			keystore,
			marker: PhantomData::<TBl>,
		})
	}
}<|MERGE_RESOLUTION|>--- conflicted
+++ resolved
@@ -227,13 +227,8 @@
 impl<TGen, TCSExt> ServiceBuilder<(), (), TGen, TCSExt, (), (), (), (), (), (), (), (), (), ()>
 where TGen: RuntimeGenesis, TCSExt: Extension {
 	/// Start the service builder with a configuration.
-<<<<<<< HEAD
-	pub fn new_full<TBl: BlockT, TRtApi, TExecDisp: NativeExecutionDispatch>(
+	pub fn new_full<TBl: BlockT, TRtApi, TExecDisp: NativeExecutionDispatch + 'static>(
 		config: Configuration<TGen, TCSExt>
-=======
-	pub fn new_full<TBl: BlockT, TRtApi, TExecDisp: NativeExecutionDispatch + 'static>(
-		config: Configuration<TCfg, TGen, TCSExt>
->>>>>>> 879e28ae
 	) -> Result<ServiceBuilder<
 		TBl,
 		TRtApi,
