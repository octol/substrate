--- conflicted
+++ resolved
@@ -10,16 +10,10 @@
 log = "0.4.8"
 parking_lot = "0.9.0"
 serde = { version = "1.0.101", features = ["derive"] }
-<<<<<<< HEAD
-sp-core = { path = "../../../primitives/core" }
-sp-runtime = { path = "../../../primitives/runtime" }
-sp-transaction-pool = { path = "../../../primitives/transaction-pool" }
-wasm-timer = "0.2"
-=======
 sp-core = { version = "2.0.0", path = "../../../primitives/core" }
 sp-runtime = { version = "2.0.0", path = "../../../primitives/runtime" }
 sp-transaction-pool = { version = "2.0.0", path = "../../../primitives/transaction-pool" }
->>>>>>> 16817ab6
+wasm-timer = "0.2"
 
 [dev-dependencies]
 assert_matches = "1.3.0"
