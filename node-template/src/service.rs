//! Service and ServiceFactory implementation. Specialized wrapper over Substrate service.

#![warn(unused_extern_crates)]

use std::sync::Arc;
use log::info;
use transaction_pool::{self, txpool::{Pool as TransactionPool}};
use node_template_runtime::{self, GenesisConfig, opaque::Block, RuntimeApi, WASM_BINARY};
use substrate_service::{
	FactoryFullConfiguration, LightComponents, FullComponents, FullBackend,
	FullClient, LightClient, LightBackend, FullExecutor, LightExecutor,
};
use basic_authorship::ProposerFactory;
use consensus::{import_queue, start_aura, AuraImportQueue, SlotDuration};
use futures::prelude::*;
use substrate_client::{self as client, LongestChain};
use primitives::{ed25519::Pair, Pair as PairT};
use inherents::InherentDataProviders;
use network::construct_simple_protocol;
use substrate_executor::native_executor_instance;
use substrate_service::construct_service_factory;

pub use substrate_executor::NativeExecutor;
// Our native executor instance.
native_executor_instance!(
	pub Executor,
	node_template_runtime::api::dispatch,
	node_template_runtime::native_version,
	WASM_BINARY
);

#[derive(Default)]
pub struct NodeConfig {
	inherent_data_providers: InherentDataProviders,
}

construct_simple_protocol! {
	/// Demo protocol attachment for substrate.
	pub struct NodeProtocol where Block = Block { }
}

construct_service_factory! {
	struct Factory {
		Block = Block,
		RuntimeApi = RuntimeApi,
		NetworkProtocol = NodeProtocol { |config| Ok(NodeProtocol::new()) },
		RuntimeDispatch = Executor,
		FullTransactionPoolApi = transaction_pool::ChainApi<
			client::Client<FullBackend<Self>, FullExecutor<Self>, Block, RuntimeApi>,
			Block
		> {
			|config, client| Ok(TransactionPool::new(config, transaction_pool::ChainApi::new(client)))
		},
		LightTransactionPoolApi = transaction_pool::ChainApi<
			client::Client<LightBackend<Self>, LightExecutor<Self>, Block, RuntimeApi>,
			Block
		> {
			|config, client| Ok(TransactionPool::new(config, transaction_pool::ChainApi::new(client)))
		},
		Genesis = GenesisConfig,
		Configuration = NodeConfig,
		FullService = FullComponents<Self>
			{ |config: FactoryFullConfiguration<Self>|
				FullComponents::<Factory>::new(config)
			},
		AuthoritySetup = {
			|service: Self::FullService| {
				if let Some(key) = service.authority_key::<Pair>() {
					info!("Using authority key {}", key.public());
					let proposer = Arc::new(ProposerFactory {
						client: service.client(),
						transaction_pool: service.transaction_pool(),
					});
					let client = service.client();
					let select_chain = service.select_chain();
					let aura = start_aura(
						SlotDuration::get_or_compute(&*client)?,
						Arc::new(key),
						client.clone(),
						select_chain,
						client,
						proposer,
						service.network(),
						service.config.custom.inherent_data_providers.clone(),
						service.config.force_authoring,
					)?;
					service.spawn_task(Box::new(aura.select(service.on_exit()).then(|_| Ok(()))));
				}

				Ok(service)
			}
		},
		LightService = LightComponents<Self>
			{ |config| <LightComponents<Factory>>::new(config) },
		FullImportQueue = AuraImportQueue<
			Self::Block,
<<<<<<< HEAD
		> {
			|config: &mut FactoryFullConfiguration<Self>,
			client: Arc<FullClient<Self>>,
			select_chain: Arc<Self::SelectChain>| {

				import_queue::<_, _, Pair>(
					SlotDuration::get_or_compute(&*client)?,
					client.clone(),
					None,
					None,
					None,
					client,
					config.custom.inherent_data_providers.clone(),
				).map_err(Into::into)
			}
		},
=======
		>
			{ |config: &mut FactoryFullConfiguration<Self> , client: Arc<FullClient<Self>>, _select_chain: Self::SelectChain| {
					import_queue::<_, _, Pair>(
						SlotDuration::get_or_compute(&*client)?,
						Box::new(client.clone()),
						None,
						None,
						None,
						client,
						config.custom.inherent_data_providers.clone(),
					).map_err(Into::into)
				}
			},
>>>>>>> 180e30ea
		LightImportQueue = AuraImportQueue<
			Self::Block,
		>
			{ |config: &mut FactoryFullConfiguration<Self>, client: Arc<LightClient<Self>>, _| {
					import_queue::<_, _, Pair>(
						SlotDuration::get_or_compute(&*client)?,
						Box::new(client.clone()),
						None,
						None,
						None,
						client,
						config.custom.inherent_data_providers.clone(),
					).map_err(Into::into)
				}
			},
		SelectChain = LongestChain<FullBackend<Self>, Self::Block>
			{ |config: &FactoryFullConfiguration<Self>, client: Arc<FullClient<Self>>| {
				#[allow(deprecated)]
				Ok(LongestChain::new(client.backend().clone()))
			}
		},
		FinalityProofProvider = { |_client: Arc<FullClient<Self>>| {
			Ok(None)
		}},
	}
}<|MERGE_RESOLUTION|>--- conflicted
+++ resolved
@@ -94,15 +94,13 @@
 			{ |config| <LightComponents<Factory>>::new(config) },
 		FullImportQueue = AuraImportQueue<
 			Self::Block,
-<<<<<<< HEAD
-		> {
-			|config: &mut FactoryFullConfiguration<Self>,
+		> { |config: &mut FactoryFullConfiguration<Self>,
 			client: Arc<FullClient<Self>>,
-			select_chain: Arc<Self::SelectChain>| {
+			_select_chain: Arc<Self::SelectChain>| {
 
 				import_queue::<_, _, Pair>(
 					SlotDuration::get_or_compute(&*client)?,
-					client.clone(),
+					Box::new(client.clone()),
 					None,
 					None,
 					None,
@@ -111,21 +109,6 @@
 				).map_err(Into::into)
 			}
 		},
-=======
-		>
-			{ |config: &mut FactoryFullConfiguration<Self> , client: Arc<FullClient<Self>>, _select_chain: Self::SelectChain| {
-					import_queue::<_, _, Pair>(
-						SlotDuration::get_or_compute(&*client)?,
-						Box::new(client.clone()),
-						None,
-						None,
-						None,
-						client,
-						config.custom.inherent_data_providers.clone(),
-					).map_err(Into::into)
-				}
-			},
->>>>>>> 180e30ea
 		LightImportQueue = AuraImportQueue<
 			Self::Block,
 		>
