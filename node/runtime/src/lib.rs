// Copyright 2018-2019 Parity Technologies (UK) Ltd.
// This file is part of Substrate.

// Substrate is free software: you can redistribute it and/or modify
// it under the terms of the GNU General Public License as published by
// the Free Software Foundation, either version 3 of the License, or
// (at your option) any later version.

// Substrate is distributed in the hope that it will be useful,
// but WITHOUT ANY WARRANTY; without even the implied warranty of
// MERCHANTABILITY or FITNESS FOR A PARTICULAR PURPOSE.  See the
// GNU General Public License for more details.

// You should have received a copy of the GNU General Public License
// along with Substrate.  If not, see <http://www.gnu.org/licenses/>.

//! The Substrate runtime. This can be compiled with ``#[no_std]`, ready for Wasm.

#![cfg_attr(not(feature = "std"), no_std)]
// `construct_runtime!` does a lot of recursion and requires us to increase the limit to 256.
#![recursion_limit="256"]

use rstd::prelude::*;
use support::{
	construct_runtime, parameter_types, traits::{SplitTwoWays, Currency, Randomness}
};
use primitives::u32_trait::{_1, _2, _3, _4};
use node_primitives::{
	AccountId, AccountIndex, Balance, BlockNumber, Hash, Index,
	Moment, Signature,
};
use babe_primitives::{AuthorityId as BabeId, AuthoritySignature as BabeSignature};
use grandpa::fg_primitives;
use client::{
	block_builder::api::{self as block_builder_api, InherentData, CheckInherentsResult},
	runtime_api as client_api, impl_runtime_apis
};
use sr_primitives::{
	Permill, Perbill, ApplyResult, impl_opaque_keys, generic, create_runtime_str, key_types
};
use sr_primitives::curve::PiecewiseLinear;
use sr_primitives::transaction_validity::TransactionValidity;
use sr_primitives::weights::Weight;
use sr_primitives::traits::{
	self, BlakeTwo256, Block as BlockT, NumberFor, StaticLookup, SaturatedConversion,
};
use version::RuntimeVersion;
#[cfg(any(feature = "std", test))]
use version::NativeVersion;
use primitives::OpaqueMetadata;
use grandpa::{AuthorityId as GrandpaId, AuthorityWeight as GrandpaWeight};
use im_online::sr25519::{AuthorityId as ImOnlineId};
use authority_discovery_primitives::{AuthorityId as EncodedAuthorityId, Signature as EncodedSignature};
use codec::{Encode, Decode};
use system::offchain::TransactionSubmitter;

#[cfg(any(feature = "std", test))]
pub use sr_primitives::BuildStorage;
pub use timestamp::Call as TimestampCall;
pub use balances::Call as BalancesCall;
pub use contracts::Gas;
pub use support::StorageValue;
pub use staking::StakerStatus;

/// Implementations of some helper traits passed into runtime modules as associated types.
pub mod impls;
use impls::{CurrencyToVoteHandler, Author, LinearWeightToFee, TargetedFeeAdjustment};

/// Constant values used within the runtime.
pub mod constants;
use constants::{time::*, currency::*};

// Make the WASM binary available.
#[cfg(feature = "std")]
include!(concat!(env!("OUT_DIR"), "/wasm_binary.rs"));

/// Runtime version.
pub const VERSION: RuntimeVersion = RuntimeVersion {
	spec_name: create_runtime_str!("node"),
	impl_name: create_runtime_str!("substrate-node"),
	authoring_version: 10,
	// Per convention: if the runtime behavior changes, increment spec_version
	// and set impl_version to equal spec_version. If only runtime
	// implementation changes and behavior does not, then leave spec_version as
	// is and increment impl_version.
<<<<<<< HEAD
	spec_version: 184,
	impl_version: 184,
=======
	spec_version: 188,
	impl_version: 188,
>>>>>>> 07f6bdc8
	apis: RUNTIME_API_VERSIONS,
};

/// Native version.
#[cfg(any(feature = "std", test))]
pub fn native_version() -> NativeVersion {
	NativeVersion {
		runtime_version: VERSION,
		can_author_with: Default::default(),
	}
}

type NegativeImbalance = <Balances as Currency<AccountId>>::NegativeImbalance;

pub type DealWithFees = SplitTwoWays<
	Balance,
	NegativeImbalance,
	_4, Treasury,   // 4 parts (80%) goes to the treasury.
	_1, Author,     // 1 part (20%) goes to the block author.
>;

parameter_types! {
	pub const BlockHashCount: BlockNumber = 250;
	pub const MaximumBlockWeight: Weight = 1_000_000_000;
	pub const MaximumBlockLength: u32 = 5 * 1024 * 1024;
	pub const Version: RuntimeVersion = VERSION;
	pub const AvailableBlockRatio: Perbill = Perbill::from_percent(75);
}

impl system::Trait for Runtime {
	type Origin = Origin;
	type Call = Call;
	type Index = Index;
	type BlockNumber = BlockNumber;
	type Hash = Hash;
	type Hashing = BlakeTwo256;
	type AccountId = AccountId;
	type Lookup = Indices;
	type Header = generic::Header<BlockNumber, BlakeTwo256>;
	type Event = Event;
	type BlockHashCount = BlockHashCount;
	type MaximumBlockWeight = MaximumBlockWeight;
	type MaximumBlockLength = MaximumBlockLength;
	type AvailableBlockRatio = AvailableBlockRatio;
	type Version = Version;
}

impl utility::Trait for Runtime {
	type Event = Event;
	type Call = Call;
}

parameter_types! {
	pub const EpochDuration: u64 = EPOCH_DURATION_IN_SLOTS;
	pub const ExpectedBlockTime: Moment = MILLISECS_PER_BLOCK;
}

impl babe::Trait for Runtime {
	type EpochDuration = EpochDuration;
	type ExpectedBlockTime = ExpectedBlockTime;
	type EpochChangeTrigger = babe::ExternalTrigger;
}

impl indices::Trait for Runtime {
	type AccountIndex = AccountIndex;
	type IsDeadAccount = Balances;
	type ResolveHint = indices::SimpleResolveHint<Self::AccountId, Self::AccountIndex>;
	type Event = Event;
}

parameter_types! {
	pub const ExistentialDeposit: Balance = 1 * DOLLARS;
	pub const TransferFee: Balance = 1 * CENTS;
	pub const CreationFee: Balance = 1 * CENTS;
}

impl balances::Trait for Runtime {
	type Balance = Balance;
	type OnFreeBalanceZero = ((Staking, Contracts), Session);
	type OnNewAccount = Indices;
	type Event = Event;
	type DustRemoval = ();
	type TransferPayment = ();
	type ExistentialDeposit = ExistentialDeposit;
	type TransferFee = TransferFee;
	type CreationFee = CreationFee;
}

parameter_types! {
	pub const TransactionBaseFee: Balance = 1 * CENTS;
	pub const TransactionByteFee: Balance = 10 * MILLICENTS;
	// setting this to zero will disable the weight fee.
	pub const WeightFeeCoefficient: Balance = 1_000;
	// for a sane configuration, this should always be less than `AvailableBlockRatio`.
	pub const TargetBlockFullness: Perbill = Perbill::from_percent(25);
}

impl transaction_payment::Trait for Runtime {
	type Currency = Balances;
	type OnTransactionPayment = DealWithFees;
	type TransactionBaseFee = TransactionBaseFee;
	type TransactionByteFee = TransactionByteFee;
	type WeightToFee = LinearWeightToFee<WeightFeeCoefficient>;
	type FeeMultiplierUpdate = TargetedFeeAdjustment<TargetBlockFullness>;
}

parameter_types! {
	pub const MinimumPeriod: Moment = SLOT_DURATION / 2;
}
impl timestamp::Trait for Runtime {
	type Moment = Moment;
	type OnTimestampSet = Babe;
	type MinimumPeriod = MinimumPeriod;
}

parameter_types! {
	pub const UncleGenerations: BlockNumber = 5;
}

impl authorship::Trait for Runtime {
	type FindAuthor = session::FindAccountFromAuthorIndex<Self, Babe>;
	type UncleGenerations = UncleGenerations;
	type FilterUncle = ();
	type EventHandler = Staking;
}

type SessionHandlers = (Grandpa, Babe, ImOnline, AuthorityDiscovery);

impl_opaque_keys! {
	pub struct SessionKeys {
		#[id(key_types::GRANDPA)]
		pub grandpa: GrandpaId,
		#[id(key_types::BABE)]
		pub babe: BabeId,
		#[id(key_types::IM_ONLINE)]
		pub im_online: ImOnlineId,
	}
}

// NOTE: `SessionHandler` and `SessionKeys` are co-dependent: One key will be used for each handler.
// The number and order of items in `SessionHandler` *MUST* be the same number and order of keys in
// `SessionKeys`.
// TODO: Introduce some structure to tie these together to make it a bit less of a footgun. This
// should be easy, since OneSessionHandler trait provides the `Key` as an associated type. #2858
parameter_types! {
	pub const DisabledValidatorsThreshold: Perbill = Perbill::from_percent(17);
}

impl session::Trait for Runtime {
	type OnSessionEnding = Staking;
	type SessionHandler = SessionHandlers;
	type ShouldEndSession = Babe;
	type Event = Event;
	type Keys = SessionKeys;
	type ValidatorId = <Self as system::Trait>::AccountId;
	type ValidatorIdOf = staking::StashOf<Self>;
	type SelectInitialValidators = Staking;
	type DisabledValidatorsThreshold = DisabledValidatorsThreshold;
}

impl session::historical::Trait for Runtime {
	type FullIdentification = staking::Exposure<AccountId, Balance>;
	type FullIdentificationOf = staking::ExposureOf<Runtime>;
}

srml_staking_reward_curve::build! {
	const REWARD_CURVE: PiecewiseLinear<'static> = curve!(
		min_inflation: 0_025_000,
		max_inflation: 0_100_000,
		ideal_stake: 0_500_000,
		falloff: 0_050_000,
		max_piece_count: 40,
		test_precision: 0_005_000,
	);
}

parameter_types! {
	pub const SessionsPerEra: sr_staking_primitives::SessionIndex = 6;
	pub const BondingDuration: staking::EraIndex = 24 * 28;
	pub const RewardCurve: &'static PiecewiseLinear<'static> = &REWARD_CURVE;
}

impl staking::Trait for Runtime {
	type Currency = Balances;
	type Time = Timestamp;
	type CurrencyToVote = CurrencyToVoteHandler;
	type OnRewardMinted = Treasury;
	type Event = Event;
	type Slash = Treasury; // send the slashed funds to the treasury.
	type Reward = (); // rewards are minted from the void
	type SessionsPerEra = SessionsPerEra;
	type BondingDuration = BondingDuration;
	type SessionInterface = Self;
	type RewardCurve = RewardCurve;
}

parameter_types! {
	pub const LaunchPeriod: BlockNumber = 28 * 24 * 60 * MINUTES;
	pub const VotingPeriod: BlockNumber = 28 * 24 * 60 * MINUTES;
	pub const EmergencyVotingPeriod: BlockNumber = 3 * 24 * 60 * MINUTES;
	pub const MinimumDeposit: Balance = 100 * DOLLARS;
	pub const EnactmentPeriod: BlockNumber = 30 * 24 * 60 * MINUTES;
	pub const CooloffPeriod: BlockNumber = 28 * 24 * 60 * MINUTES;
}

impl democracy::Trait for Runtime {
	type Proposal = Call;
	type Event = Event;
	type Currency = Balances;
	type EnactmentPeriod = EnactmentPeriod;
	type LaunchPeriod = LaunchPeriod;
	type VotingPeriod = VotingPeriod;
	type EmergencyVotingPeriod = EmergencyVotingPeriod;
	type MinimumDeposit = MinimumDeposit;
	/// A straight majority of the council can decide what their next motion is.
	type ExternalOrigin = collective::EnsureProportionAtLeast<_1, _2, AccountId, CouncilCollective>;
	/// A super-majority can have the next scheduled referendum be a straight majority-carries vote.
	type ExternalMajorityOrigin = collective::EnsureProportionAtLeast<_3, _4, AccountId, CouncilCollective>;
	/// A unanimous council can have the next scheduled referendum be a straight default-carries
	/// (NTB) vote.
	type ExternalDefaultOrigin = collective::EnsureProportionAtLeast<_1, _1, AccountId, CouncilCollective>;
	/// Two thirds of the technical committee can have an ExternalMajority/ExternalDefault vote
	/// be tabled immediately and with a shorter voting/enactment period.
	type FastTrackOrigin = collective::EnsureProportionAtLeast<_2, _3, AccountId, TechnicalCollective>;
	// To cancel a proposal which has been passed, 2/3 of the council must agree to it.
	type CancellationOrigin = collective::EnsureProportionAtLeast<_2, _3, AccountId, CouncilCollective>;
	// Any single technical committee member may veto a coming council proposal, however they can
	// only do it once and it lasts only for the cooloff period.
	type VetoOrigin = collective::EnsureMember<AccountId, TechnicalCollective>;
	type CooloffPeriod = CooloffPeriod;
}

type CouncilCollective = collective::Instance1;
impl collective::Trait<CouncilCollective> for Runtime {
	type Origin = Origin;
	type Proposal = Call;
	type Event = Event;
}

parameter_types! {
	pub const CandidacyBond: Balance = 10 * DOLLARS;
	pub const VotingBond: Balance = 1 * DOLLARS;
}

impl elections_phragmen::Trait for Runtime {
	type Event = Event;
	type Currency = Balances;
	type CurrencyToVote = CurrencyToVoteHandler;
	type CandidacyBond = CandidacyBond;
	type VotingBond = VotingBond;
	type LoserCandidate = ();
	type BadReport = ();
	type KickedMember = ();
	type ChangeMembers = Council;
}

type TechnicalCollective = collective::Instance2;
impl collective::Trait<TechnicalCollective> for Runtime {
	type Origin = Origin;
	type Proposal = Call;
	type Event = Event;
}

impl membership::Trait<membership::Instance1> for Runtime {
	type Event = Event;
	type AddOrigin = collective::EnsureProportionMoreThan<_1, _2, AccountId, CouncilCollective>;
	type RemoveOrigin = collective::EnsureProportionMoreThan<_1, _2, AccountId, CouncilCollective>;
	type SwapOrigin = collective::EnsureProportionMoreThan<_1, _2, AccountId, CouncilCollective>;
	type ResetOrigin = collective::EnsureProportionMoreThan<_1, _2, AccountId, CouncilCollective>;
	type MembershipInitialized = TechnicalCommittee;
	type MembershipChanged = TechnicalCommittee;
}

parameter_types! {
	pub const ProposalBond: Permill = Permill::from_percent(5);
	pub const ProposalBondMinimum: Balance = 1 * DOLLARS;
	pub const SpendPeriod: BlockNumber = 1 * DAYS;
	pub const Burn: Permill = Permill::from_percent(50);
}

impl treasury::Trait for Runtime {
	type Currency = Balances;
	type ApproveOrigin = collective::EnsureMembers<_4, AccountId, CouncilCollective>;
	type RejectOrigin = collective::EnsureMembers<_2, AccountId, CouncilCollective>;
	type Event = Event;
	type ProposalRejection = ();
	type ProposalBond = ProposalBond;
	type ProposalBondMinimum = ProposalBondMinimum;
	type SpendPeriod = SpendPeriod;
	type Burn = Burn;
}

parameter_types! {
	pub const ContractTransferFee: Balance = 1 * CENTS;
	pub const ContractCreationFee: Balance = 1 * CENTS;
	pub const ContractTransactionBaseFee: Balance = 1 * CENTS;
	pub const ContractTransactionByteFee: Balance = 10 * MILLICENTS;
	pub const ContractFee: Balance = 1 * CENTS;
	pub const TombstoneDeposit: Balance = 1 * DOLLARS;
	pub const RentByteFee: Balance = 1 * DOLLARS;
	pub const RentDepositOffset: Balance = 1000 * DOLLARS;
	pub const SurchargeReward: Balance = 150 * DOLLARS;
}

impl contracts::Trait for Runtime {
	type Currency = Balances;
	type Time = Timestamp;
	type Randomness = RandomnessCollectiveFlip;
	type Call = Call;
	type Event = Event;
	type DetermineContractAddress = contracts::SimpleAddressDeterminator<Runtime>;
	type ComputeDispatchFee = contracts::DefaultDispatchFeeComputor<Runtime>;
	type TrieIdGenerator = contracts::TrieIdFromParentCounter<Runtime>;
	type GasPayment = ();
	type RentPayment = ();
	type SignedClaimHandicap = contracts::DefaultSignedClaimHandicap;
	type TombstoneDeposit = TombstoneDeposit;
	type StorageSizeOffset = contracts::DefaultStorageSizeOffset;
	type RentByteFee = RentByteFee;
	type RentDepositOffset = RentDepositOffset;
	type SurchargeReward = SurchargeReward;
	type TransferFee = ContractTransferFee;
	type CreationFee = ContractCreationFee;
	type TransactionBaseFee = ContractTransactionBaseFee;
	type TransactionByteFee = ContractTransactionByteFee;
	type ContractFee = ContractFee;
	type CallBaseFee = contracts::DefaultCallBaseFee;
	type InstantiateBaseFee = contracts::DefaultInstantiateBaseFee;
	type MaxDepth = contracts::DefaultMaxDepth;
	type MaxValueSize = contracts::DefaultMaxValueSize;
	type BlockGasLimit = contracts::DefaultBlockGasLimit;
}

impl sudo::Trait for Runtime {
	type Event = Event;
	type Proposal = Call;
}

type SubmitTransaction = TransactionSubmitter<ImOnlineId, Runtime, UncheckedExtrinsic>;

impl im_online::Trait for Runtime {
	type AuthorityId = ImOnlineId;
	type Call = Call;
	type Event = Event;
	type SubmitTransaction = SubmitTransaction;
	type ReportUnresponsiveness = Offences;
}

impl offences::Trait for Runtime {
	type Event = Event;
	type IdentificationTuple = session::historical::IdentificationTuple<Self>;
	type OnOffenceHandler = Staking;
}

impl authority_discovery::Trait for Runtime {
	type AuthorityId = BabeId;
}

impl grandpa::Trait for Runtime {
	type Event = Event;
}

parameter_types! {
	pub const WindowSize: BlockNumber = 101;
	pub const ReportLatency: BlockNumber = 1000;
}

impl finality_tracker::Trait for Runtime {
	type OnFinalizationStalled = Grandpa;
	type WindowSize = WindowSize;
	type ReportLatency = ReportLatency;
}

parameter_types! {
	pub const ReservationFee: Balance = 1 * DOLLARS;
	pub const MinLength: usize = 3;
	pub const MaxLength: usize = 16;
}

impl nicks::Trait for Runtime {
	type Event = Event;
	type Currency = Balances;
	type ReservationFee = ReservationFee;
	type Slashed = Treasury;
	type ForceOrigin = collective::EnsureMember<AccountId, CouncilCollective>;
	type MinLength = MinLength;
	type MaxLength = MaxLength;
}

impl system::offchain::CreateTransaction<Runtime, UncheckedExtrinsic> for Runtime {
	type Public = <Signature as traits::Verify>::Signer;
	type Signature = Signature;

	fn create_transaction<F: system::offchain::Signer<Self::Public, Self::Signature>>(
		call: Call,
		public: Self::Public,
		account: AccountId,
		index: Index,
	) -> Option<(Call, <UncheckedExtrinsic as traits::Extrinsic>::SignaturePayload)> {
		let period = 1 << 8;
		let current_block = System::block_number().saturated_into::<u64>();
		let tip = 0;
		let extra: SignedExtra = (
			system::CheckVersion::<Runtime>::new(),
			system::CheckGenesis::<Runtime>::new(),
			system::CheckEra::<Runtime>::from(generic::Era::mortal(period, current_block)),
			system::CheckNonce::<Runtime>::from(index),
			system::CheckWeight::<Runtime>::new(),
			transaction_payment::ChargeTransactionPayment::<Runtime>::from(tip),
			Default::default(),
		);
		let raw_payload = SignedPayload::new(call, extra).ok()?;
		let signature = F::sign(public, &raw_payload)?;
		let address = Indices::unlookup(account);
		let (call, extra, _) = raw_payload.deconstruct();
		Some((call, (address, signature, extra)))
	}
}

construct_runtime!(
	pub enum Runtime where
		Block = Block,
		NodeBlock = node_primitives::Block,
		UncheckedExtrinsic = UncheckedExtrinsic
	{
		System: system::{Module, Call, Storage, Config, Event},
		Utility: utility::{Module, Call, Event},
		Babe: babe::{Module, Call, Storage, Config, Inherent(Timestamp)},
		Timestamp: timestamp::{Module, Call, Storage, Inherent},
		Authorship: authorship::{Module, Call, Storage, Inherent},
		Indices: indices,
		Balances: balances::{default, Error},
		TransactionPayment: transaction_payment::{Module, Storage},
		Staking: staking::{default, OfflineWorker},
		Session: session::{Module, Call, Storage, Event, Config<T>},
		Democracy: democracy::{Module, Call, Storage, Config, Event<T>},
		Council: collective::<Instance1>::{Module, Call, Storage, Origin<T>, Event<T>, Config<T>},
		TechnicalCommittee: collective::<Instance2>::{Module, Call, Storage, Origin<T>, Event<T>, Config<T>},
		Elections: elections_phragmen::{Module, Call, Storage, Event<T>, Config<T>},
		TechnicalMembership: membership::<Instance1>::{Module, Call, Storage, Event<T>, Config<T>},
		FinalityTracker: finality_tracker::{Module, Call, Inherent},
		Grandpa: grandpa::{Module, Call, Storage, Config, Event},
		Treasury: treasury::{Module, Call, Storage, Config, Event<T>},
		Contracts: contracts,
		Sudo: sudo,
		ImOnline: im_online::{Module, Call, Storage, Event<T>, ValidateUnsigned, Config<T>},
		AuthorityDiscovery: authority_discovery::{Module, Call, Config<T>},
		Offences: offences::{Module, Call, Storage, Event},
		RandomnessCollectiveFlip: randomness_collective_flip::{Module, Call, Storage},
		Nicks: nicks::{Module, Call, Storage, Event<T>},
	}
);

/// The address format for describing accounts.
pub type Address = <Indices as StaticLookup>::Source;
/// Block header type as expected by this runtime.
pub type Header = generic::Header<BlockNumber, BlakeTwo256>;
/// Block type as expected by this runtime.
pub type Block = generic::Block<Header, UncheckedExtrinsic>;
/// A Block signed with a Justification
pub type SignedBlock = generic::SignedBlock<Block>;
/// BlockId type as expected by this runtime.
pub type BlockId = generic::BlockId<Block>;
/// The SignedExtension to the basic transaction logic.
pub type SignedExtra = (
	system::CheckVersion<Runtime>,
	system::CheckGenesis<Runtime>,
	system::CheckEra<Runtime>,
	system::CheckNonce<Runtime>,
	system::CheckWeight<Runtime>,
	transaction_payment::ChargeTransactionPayment<Runtime>,
	contracts::CheckBlockGasLimit<Runtime>,
);
/// Unchecked extrinsic type as expected by this runtime.
pub type UncheckedExtrinsic = generic::UncheckedExtrinsic<Address, Call, Signature, SignedExtra>;
/// The payload being signed in transactions.
pub type SignedPayload = generic::SignedPayload<Call, SignedExtra>;
/// Extrinsic type that has already been checked.
pub type CheckedExtrinsic = generic::CheckedExtrinsic<AccountId, Call, SignedExtra>;
/// Executive: handles dispatch to the various modules.
pub type Executive = executive::Executive<Runtime, Block, system::ChainContext<Runtime>, Runtime, AllModules>;

impl_runtime_apis! {
	impl client_api::Core<Block> for Runtime {
		fn version() -> RuntimeVersion {
			VERSION
		}

		fn execute_block(block: Block) {
			Executive::execute_block(block)
		}

		fn initialize_block(header: &<Block as BlockT>::Header) {
			Executive::initialize_block(header)
		}
	}

	impl client_api::Metadata<Block> for Runtime {
		fn metadata() -> OpaqueMetadata {
			Runtime::metadata().into()
		}
	}

	impl block_builder_api::BlockBuilder<Block> for Runtime {
		fn apply_extrinsic(extrinsic: <Block as BlockT>::Extrinsic) -> ApplyResult {
			Executive::apply_extrinsic(extrinsic)
		}

		fn finalize_block() -> <Block as BlockT>::Header {
			Executive::finalize_block()
		}

		fn inherent_extrinsics(data: InherentData) -> Vec<<Block as BlockT>::Extrinsic> {
			data.create_extrinsics()
		}

		fn check_inherents(block: Block, data: InherentData) -> CheckInherentsResult {
			data.check_extrinsics(&block)
		}

		fn random_seed() -> <Block as BlockT>::Hash {
			RandomnessCollectiveFlip::random_seed()
		}
	}

	impl client_api::TaggedTransactionQueue<Block> for Runtime {
		fn validate_transaction(tx: <Block as BlockT>::Extrinsic) -> TransactionValidity {
			Executive::validate_transaction(tx)
		}
	}

	impl offchain_primitives::OffchainWorkerApi<Block> for Runtime {
		fn offchain_worker(number: NumberFor<Block>) {
			Executive::offchain_worker(number)
		}
	}

	impl fg_primitives::GrandpaApi<Block> for Runtime {
		fn grandpa_authorities() -> Vec<(GrandpaId, GrandpaWeight)> {
			Grandpa::grandpa_authorities()
		}
	}

	impl babe_primitives::BabeApi<Block> for Runtime {
		fn configuration() -> babe_primitives::BabeConfiguration {
			// The choice of `c` parameter (where `1 - c` represents the
			// probability of a slot being empty), is done in accordance to the
			// slot duration and expected target block time, for safely
			// resisting network delays of maximum two seconds.
			// <https://research.web3.foundation/en/latest/polkadot/BABE/Babe/#6-practical-results>
			babe_primitives::BabeConfiguration {
				slot_duration: Babe::slot_duration(),
				epoch_length: EpochDuration::get(),
				c: PRIMARY_PROBABILITY,
				genesis_authorities: Babe::authorities(),
				randomness: Babe::randomness(),
				secondary_slots: true,
			}
		}
	}

	impl authority_discovery_primitives::AuthorityDiscoveryApi<Block> for Runtime {
		fn authorities() -> Vec<EncodedAuthorityId> {
			AuthorityDiscovery::authorities().into_iter()
				.map(|id| id.encode())
				.map(EncodedAuthorityId)
				.collect()
		}

		fn sign(payload: &Vec<u8>) -> Option<(EncodedSignature, EncodedAuthorityId)> {
			  AuthorityDiscovery::sign(payload).map(|(sig, id)| {
            (EncodedSignature(sig.encode()), EncodedAuthorityId(id.encode()))
        })
		}

		fn verify(payload: &Vec<u8>, signature: &EncodedSignature, authority_id: &EncodedAuthorityId) -> bool {
			let signature = match BabeSignature::decode(&mut &signature.0[..]) {
				Ok(s) => s,
				_ => return false,
			};

			let authority_id = match BabeId::decode(&mut &authority_id.0[..]) {
				Ok(id) => id,
				_ => return false,
			};

			AuthorityDiscovery::verify(payload, signature, authority_id)
		}
	}

	impl system_rpc_runtime_api::AccountNonceApi<Block, AccountId, Index> for Runtime {
		fn account_nonce(account: AccountId) -> Index {
			System::account_nonce(account)
		}
	}

	impl contracts_rpc_runtime_api::ContractsApi<Block, AccountId, Balance> for Runtime {
		fn call(
			origin: AccountId,
			dest: AccountId,
			value: Balance,
			gas_limit: u64,
			input_data: Vec<u8>,
		) -> contracts_rpc_runtime_api::ContractExecResult {
			use contracts_rpc_runtime_api::ContractExecResult;

			let exec_result = Contracts::bare_call(
				origin,
				dest.into(),
				value,
				gas_limit,
				input_data,
			);
			match exec_result {
				Ok(v) => ContractExecResult::Success {
					status: v.status,
					data: v.data,
				},
				Err(_) => ContractExecResult::Error,
			}
		}
	}

	impl substrate_session::SessionKeys<Block> for Runtime {
		fn generate_session_keys(seed: Option<Vec<u8>>) -> Vec<u8> {
			let seed = seed.as_ref().map(|s| rstd::str::from_utf8(&s).expect("Seed is an utf8 string"));
			SessionKeys::generate(seed)
		}
	}
}
#[cfg(test)]
mod tests {
	use super::*;
	use system::offchain::SubmitSignedTransaction;

	fn is_submit_signed_transaction<T>(_arg: T) where
		T: SubmitSignedTransaction<
			Runtime,
			Call,
			Extrinsic=UncheckedExtrinsic,
			CreateTransaction=Runtime,
			Signer=ImOnlineId,
		>,
	{}

	#[test]
	fn validate_bounds() {
		let x = SubmitTransaction::default();
		is_submit_signed_transaction(x);
	}
}<|MERGE_RESOLUTION|>--- conflicted
+++ resolved
@@ -83,13 +83,8 @@
 	// and set impl_version to equal spec_version. If only runtime
 	// implementation changes and behavior does not, then leave spec_version as
 	// is and increment impl_version.
-<<<<<<< HEAD
-	spec_version: 184,
-	impl_version: 184,
-=======
-	spec_version: 188,
-	impl_version: 188,
->>>>>>> 07f6bdc8
+	spec_version: 189,
+	impl_version: 189,
 	apis: RUNTIME_API_VERSIONS,
 };
 
