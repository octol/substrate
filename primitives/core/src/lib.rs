--- conflicted
+++ resolved
@@ -311,7 +311,6 @@
 	res
 }
 
-<<<<<<< HEAD
 
 pub trait BenchType: Default {
 	fn test_value(_name: &str) -> Self {
@@ -328,6 +327,7 @@
 	}
 }
 impl BenchType for u64 {}
+impl BenchType for i32 {}
 impl BenchType for () {}
 impl BenchType for H256 {}
 impl BenchType for H160 {}
@@ -345,7 +345,9 @@
 impl BenchType for u128 {
 	fn test_value(_name: &str) -> Self {
 		42_000_000_000_000_000
-=======
+	}
+}
+
 /// Macro for creating `Maybe*` marker traits.
 ///
 /// Such a maybe-marker trait requires the given bound when `feature = std` and doesn't require
@@ -383,6 +385,5 @@
 			#[cfg(not(feature = "std"))]
 			impl<T> $trait_name for T {}
 		)+
->>>>>>> 7bd0dbf3
 	}
 }